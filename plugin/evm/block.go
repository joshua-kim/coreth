// (c) 2019-2020, Ava Labs, Inc. All rights reserved.
// See the file LICENSE for licensing terms.

package evm

import (
	"fmt"
	"math/big"
	"time"

	"github.com/ethereum/go-ethereum/common"
	"github.com/ethereum/go-ethereum/log"
	"github.com/ethereum/go-ethereum/rlp"

	"github.com/ava-labs/coreth/core/types"
	"github.com/ava-labs/coreth/params"

	"github.com/ava-labs/avalanchego/chains/atomic"
	"github.com/ava-labs/avalanchego/ids"
	"github.com/ava-labs/avalanchego/snow/choices"
)

var bonusBlocks = ids.Set{}

func init() {
	blockIDStrs := []string{
		"XMoEsew2DhSgQaydcJFJUQAQYP8BTNTYbEJZvtbrV2QsX7iE3",
		"2QiHZwLhQ3xLuyyfcdo5yCUfoSqWDvRZox5ECU19HiswfroCGp",
		"tLLijh7oKfvWT1yk9zRv4FQvuQ5DAiuvb5kHCNN9zh4mqkFMG",
		"2db2wMbVAoCc5EUJrsBYWvNZDekqyY8uNpaaVapdBAQZ5oRaou",
		"2rAsBj3emqQa13CV8r5fTtHogs4sXnjvbbXVzcKPi3WmzhpK9D",
		"amgH2C1s9H3Av7vSW4y7n7TXb9tKyKHENvrDXutgNN6nsejgc",
		"dWBsRYRwFrcyi3DPdLoHsL67QkZ5h86hwtVfP94ZBaY18EkmF",
		"PgaRk1UAoUvRybhnXsrLq5t6imWhEa6ksNjbN6hWgs4qPrSzm",
		"b7XfDDLgwB12DfL7UTWZoxwBpkLPL5mdHtXngD94Y2RoeWXSh",
		"2i2FP6nJyvhX9FR15qN2D9AVoK5XKgBD2i2AQ7FoSpfowxvQDX",
		"2J8z7HNv4nwh82wqRGyEHqQeuw4wJ6mCDCSvUgusBu35asnshK",
		"2cUPPHy1hspr2nAKpQrrAEisLKkaWSS9iF2wjNFyFRs8vnSkKK",
		"2gTygYckZgFZfN5QQWPaPBD3nabqjidV55mwy1x1Nd4JmJAwaM",
		"5MptSdP6dBMPSwk9GJjeVe39deZJTRh9i82cgNibjeDffrrTf",
		"2v3smb35s4GLACsK4Zkd2RcLBLdWA4huqrvq8Y3VP4CVe8kfTM",
		"7KCZKBpxovtX9opb7rMRie9WmW5YbZ8A4HwBBokJ9eSHpZPqx",
		"2oueNTj4dUE2FFtGyPpawnmCCsy6EUQeVHVLZy8NHeQmkAciP4",
		"Nzs93kFTvcXanFUp9Y8VQkKYnzmH8xykxVNFJTkdyAEeuxWbP",
		"2YHZ1KymFjiBhpXzgt6HXJhLSt5SV9UQ4tJuUNjfN1nQQdm5zz",
		"Qv5v5Ru8ArfnWKB1w6s4G5EYPh7TybHJtF6UsVwAkfvZFoqmj",
		"z3BgePPpCXq1mRBRvUi28rYYxnEtJizkUEHnDBrcZeVA7MFVk",
		"Ry2sfjFfGEnJxRkUGFSyZNn7GR3m4aKAf1scDW2uXSNQB568Y",
		"2YgxGHns7Z2hMMHJsPCgVXuJaL7x1b3gnHbmSCfCdyAcYGr6mx",
		"cwJusfmn98TW3DjAbfLRN9utYR24KAQ82qpAXmVSvjHyJZuM2",
		"2JbuExUGKW5mYz5KfXATwq1ibRDimgks9wEdYGNSC6Ttey1R4U",
		"21Jys8UNURmtckKSV89S2hntEWymJszrLQbdLaNcbXcxDAsQSa",
		"MjExz2z1qhwugc1tAyiGxRsCq4GvJwKfyyS29nr4tRVB8ooic",
		"9oZh4qyBCcVwSGyDoUzRAuausvPJN3xH6nopKS6bwYzMfLoQ2",
		"uK5Ff9iBfDtREpVv9NgCQ1STD1nzLJG3yrfibHG4mGvmybw6f",
		"22ck2Z7cC38hmBfX2v3jMWxun8eD8psNaicfYeokS67DxwmPTx",
		"2AfTQ2FXNj9bkSUQnud9pFXULx6EbF7cbbw6i3ayvc2QNhgxfF",
		"pTf7gfk1ksj7bqMrLyMCij8FBKth1uRqQrtfykMFeXhx5xnrL",
		"2AXxT3PSEnaYHNtBTnYrVTf24TtKDWjky9sqoFEhydrGXE9iKH",
		"PJTkRrHvKZ1m4AQdPND1MBpUXpCrGN4DDmXmJQAiUrsxPoLQX",
		"fV8k1U8oQDmfVwK66kAwN73aSsWiWhm8quNpVnKmSznBycV2W",
		"sg6wAwFBsPQiS5Yfyh41cVkCRQbrrXsxXmeNyQ1xkunf2sdyv",
		"soPweZ8DGaoUMjrnzjH3V2bypa7ZvvfqBan4UCsMUxMP759gw",
		"2dNkpQF4mooveyUDfBYQTBfsGDV4wkncQPpEw4kHKfSTSTo5x",
		"63YLdYXfXc5tY3mwWLaDsbXzQHYmwWVxMP7HKbRh4Du3C2iM1",
		"2tCe88ur6MLQcVgwE5XxoaHiTGtSrthwKN3SdbHE4kWiQ7MSTV",
		"2nG4exd9eUoAGzELfksmBR8XDCKhohY1uDKRFzEXJG4M8p3qA7",
		"2F5tSQbdTfhZxvkxZqdFp7KR3FrJPKEsDLQK7KtPhNXj1EZAh4",
		"21o2fVTnzzmtgXqkV1yuQeze7YEQhR5JB31jVVD9oVUnaaV8qm",
		"2pSjfo7rkFCfZ2CqAxqfw8vqM2CU2nVLHrFZe3rwxz43gkVuGo",
		"2QBNMMFJmhVHaGF45GAPszKyj1gK6ToBERRxYvXtM7yfrdUGPK",
		"2ez4CA7w4HHr8SSobHQUAwFgj2giRNjNFUZK9JvrZFa1AuRj6X",
		"2DpCuBaH94zKKFNY2XTs4GeJcwsEv6qT2DHc59S8tdg97GZpcJ",
		"i1HoerJ1axognkUKKL58FvF9aLrbZKtv7TdKLkT5kgzoeU1vB",
		"2SiSziHHqPjb1qkw7CdGYupokiYpd2b7mMqRiyszurctcA5AKr",
		"esx5J962LtYm2aSrskpLai5e4CMMsaS1dsu9iuLGJ3KWgSu2M",
		"2czmtnBS44VCWNRFUM89h4Fe9m3ZeZVYyh7Pe3FhNqjRNgPXhZ",
		"DK9NqAJGry1wAo767uuYc1dYXAjUhzwka6vi8d9tNheqzGUTd",
		"pE93VXY3N5QKfwsEFcM9i59UpPFgeZ8nxpJNaGaDQyDgsscNf",
		"AfWvJH3rB2fdHuPWQp6qYNCFVT29MooQPRigD88rKKwUDEDhq",
		"2KPW9G5tiNF14tZNfG4SqHuQrtUYVZyxuof37aZ7AnTKrQdsHn",
		"BYqLB6xpqy7HsAgP2XNfGE8Ubg1uEzse5mBPTSJH9z5s8pvMa",
		"Njm9TcLUXRojZk8YhEM6ksvfiPdC1TME4zJvGaDXgzMCyB6oB",
	}
	for _, blkIDStr := range blockIDStrs {
		blkID, err := ids.FromString(blkIDStr)
		if err != nil {
			panic(err)
		}
		bonusBlocks.Add(blkID)
	}
}

// Block implements the snowman.Block interface
type Block struct {
	id        ids.ID
	ethBlock  *types.Block
	vm        *VM
	status    choices.Status
	atomicTxs []*Tx
}

// ID implements the snowman.Block interface
func (b *Block) ID() ids.ID { return b.id }

// Accept implements the snowman.Block interface
func (b *Block) Accept() error {
	vm := b.vm

	// Although returning an error from Accept is considered fatal, it is good
	// practice to cleanup the batch we were modifying in the case of an error.
	defer vm.db.Abort()

	b.status = choices.Accepted
	log.Debug(fmt.Sprintf("Accepting block %s (%s) at height %d", b.ID().Hex(), b.ID(), b.Height()))
	if err := vm.chain.Accept(b.ethBlock); err != nil {
		return fmt.Errorf("chain could not accept %s: %w", b.ID(), err)
	}
	if err := vm.acceptedBlockDB.Put(lastAcceptedKey, b.id[:]); err != nil {
		return fmt.Errorf("failed to put %s as the last accepted block: %w", b.ID(), err)
	}

<<<<<<< HEAD
	tx, err := vm.extractAtomicTx(b.ethBlock)
	if err != nil {
		return err
	}
	if tx == nil {
		if _, err = b.vm.atomicTrie.Index(b.Height(), nil); err != nil {
			return err
		}
		return vm.db.Commit()
	}

	// Remove the accepted transaction from the mempool
	vm.mempool.RemoveTx(tx.ID())

	// Save the accepted atomic transaction
	// TODO handle multiple atomic txs here
	txs := []*Tx{tx}
	if err := vm.atomicTxRepository.Write(b.Height(), txs); err != nil {
=======
	if len(b.atomicTxs) == 0 {
		return vm.db.Commit()
	}

	// Update indexes the vm maintains on accepted atomic txs.
	if err := vm.atomicTxRepository.Write(b.Height(), b.atomicTxs); err != nil {
>>>>>>> 57e92e65
		return err
	}

	batchChainsAndInputs := make(map[ids.ID]*atomic.Requests)
	for _, tx := range b.atomicTxs {
		// Remove the accepted transaction from the mempool
		vm.mempool.RemoveTx(tx.ID())
		// Accept atomic transaction
		chainID, txRequest, err := tx.UnsignedAtomicTx.Accept()
		if err != nil {
			return err
		}
		// Add/merge in the atomic requests represented by [tx]
		if request, exists := batchChainsAndInputs[chainID]; exists {
			request.PutRequests = append(request.PutRequests, txRequest.PutRequests...)
			request.RemoveRequests = append(request.RemoveRequests, txRequest.RemoveRequests...)
		} else {
			batchChainsAndInputs[chainID] = txRequest
		}
	}

	// If [b] is a bonus block, then we commit the database without applying the requests from
	// the atmoic transactions to shared memory.
	if bonusBlocks.Contains(b.id) {
		log.Info("skipping atomic tx acceptance on bonus block", "block", b.id)
		return vm.db.Commit()
	}

	// TODO: do the early returns here need [vm.db.Commit] since vm.mempool.RemoveTx(tx.ID())
	// has been called?
	ops, err := tx.UnsignedAtomicTx.AtomicOps()
	if err != nil {
		return err
	}

	// TODO Merge all atomic operations across all txs into single and save index it in the trie
	hash, err := b.vm.atomicTrie.Index(b.Height(), ops)
	if err != nil {
		return err
	}
	if hash != (common.Hash{}) {
		log.Info("atomic trie was committed", "hash", hash, "height", b.Height())
	}
	batch, err := vm.db.CommitBatch()
	if err != nil {
		return fmt.Errorf("failed to create commit batch due to: %w", err)
	}
	return vm.ctx.SharedMemory.Apply(batchChainsAndInputs, batch)
}

// Reject implements the snowman.Block interface
// If [b] contains an atomic transaction, attempt to re-issue it
func (b *Block) Reject() error {
	b.status = choices.Rejected
	log.Debug(fmt.Sprintf("Rejecting block %s (%s) at height %d", b.ID().Hex(), b.ID(), b.Height()))
	for _, tx := range b.atomicTxs {
		b.vm.mempool.RemoveTx(tx.ID())
		if err := b.vm.issueTx(tx, false /* set local to false when re-issuing */); err != nil {
			log.Debug("Failed to re-issue transaction in rejected block", "txID", tx.ID(), "err", err)
		}
	}
	return b.vm.chain.Reject(b.ethBlock)
}

// SetStatus implements the InternalBlock interface allowing ChainState
// to set the status on an existing block
func (b *Block) SetStatus(status choices.Status) { b.status = status }

// Status implements the snowman.Block interface
func (b *Block) Status() choices.Status {
	return b.status
}

// Parent implements the snowman.Block interface
func (b *Block) Parent() ids.ID {
	return ids.ID(b.ethBlock.ParentHash())
}

// Height implements the snowman.Block interface
func (b *Block) Height() uint64 {
	return b.ethBlock.NumberU64()
}

// Timestamp implements the snowman.Block interface
func (b *Block) Timestamp() time.Time {
	return time.Unix(int64(b.ethBlock.Time()), 0)
}

// syntacticVerify verifies that a *Block is well-formed.
func (b *Block) syntacticVerify() (params.Rules, error) {
	if b == nil || b.ethBlock == nil {
		return params.Rules{}, errInvalidBlock
	}

	header := b.ethBlock.Header()
	rules := b.vm.chainConfig.AvalancheRules(header.Number, new(big.Int).SetUint64(header.Time))
	return rules, b.vm.getBlockValidator(rules).SyntacticVerify(b)
}

// Verify implements the snowman.Block interface
func (b *Block) Verify() error {
	return b.verify(true)
}

func (b *Block) verify(writes bool) error {
	rules, err := b.syntacticVerify()
	if err != nil {
		return fmt.Errorf("syntactic block verification failed: %w", err)
	}

	if err := b.verifyAtomicTxs(rules); err != nil {
		return err
	}

	return b.vm.chain.BlockChain().InsertBlockManual(b.ethBlock, writes)
}

func (b *Block) verifyAtomicTxs(rules params.Rules) error {
	// Ensure that the parent was verified and inserted correctly.
	ancestorID := b.Parent()
	ancestorHash := common.Hash(ancestorID)
	if !b.vm.chain.BlockChain().HasBlock(ancestorHash, b.Height()-1) {
		return errRejectedParent
	}

	// If the tx is an atomic tx, ensure that it doesn't conflict with any of
	// its processing ancestry.
	inputs := &ids.Set{}
	for _, atomicTx := range b.atomicTxs {
		// If the ancestor is unknown, then the parent failed verification when
		// it was called.
		// If the ancestor is rejected, then this block shouldn't be inserted
		// into the canonical chain because the parent will be missing.
		ancestorInf, err := b.vm.GetBlockInternal(ancestorID)
		if err != nil {
			return errRejectedParent
		}
		if blkStatus := ancestorInf.Status(); blkStatus == choices.Unknown || blkStatus == choices.Rejected {
			return errRejectedParent
		}
		ancestor, ok := ancestorInf.(*Block)
		if !ok {
			return fmt.Errorf("expected %s, parent of %s, to be *Block but is %T", ancestor.ID(), b.ID(), ancestorInf)
		}
		if bonusBlocks.Contains(b.id) {
			log.Info("skipping atomic tx verification on bonus block", "block", b.id)
		} else {
			utx := atomicTx.UnsignedAtomicTx
			if err := utx.SemanticVerify(b.vm, atomicTx, ancestor, b.ethBlock.BaseFee(), rules); err != nil {
				return fmt.Errorf("invalid block due to failed semanatic verify: %w at height %d", err, b.Height())
			}
			txInputs := utx.InputUTXOs()
			if inputs.Overlaps(txInputs) {
				return errConflictingAtomicInputs
			}
			inputs.Union(txInputs)
		}
	}

	return nil
}

// Bytes implements the snowman.Block interface
func (b *Block) Bytes() []byte {
	res, err := rlp.EncodeToBytes(b.ethBlock)
	if err != nil {
		panic(err)
	}
	return res
}

func (b *Block) String() string { return fmt.Sprintf("EVM block, ID = %s", b.ID()) }<|MERGE_RESOLUTION|>--- conflicted
+++ resolved
@@ -120,33 +120,12 @@
 		return fmt.Errorf("failed to put %s as the last accepted block: %w", b.ID(), err)
 	}
 
-<<<<<<< HEAD
-	tx, err := vm.extractAtomicTx(b.ethBlock)
-	if err != nil {
-		return err
-	}
-	if tx == nil {
-		if _, err = b.vm.atomicTrie.Index(b.Height(), nil); err != nil {
-			return err
-		}
-		return vm.db.Commit()
-	}
-
-	// Remove the accepted transaction from the mempool
-	vm.mempool.RemoveTx(tx.ID())
-
-	// Save the accepted atomic transaction
-	// TODO handle multiple atomic txs here
-	txs := []*Tx{tx}
-	if err := vm.atomicTxRepository.Write(b.Height(), txs); err != nil {
-=======
 	if len(b.atomicTxs) == 0 {
 		return vm.db.Commit()
 	}
 
 	// Update indexes the vm maintains on accepted atomic txs.
 	if err := vm.atomicTxRepository.Write(b.Height(), b.atomicTxs); err != nil {
->>>>>>> 57e92e65
 		return err
 	}
 

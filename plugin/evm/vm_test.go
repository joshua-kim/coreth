--- conflicted
+++ resolved
@@ -124,14 +124,10 @@
 	// The caller of this function is responsible for unlocking.
 	ctx.Lock.Lock()
 
-<<<<<<< HEAD
 	userKeystore, err := keystore.New(logging.NoLog{}, manager.NewDefaultMemDBManager())
 	if err != nil {
 		t.Fatal(err)
 	}
-=======
-	userKeystore := keystore.New(logging.NoLog{}, memdb.New())
->>>>>>> 38d369de
 	if err := userKeystore.CreateUser(username, password); err != nil {
 		t.Fatal(err)
 	}

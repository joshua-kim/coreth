--- conflicted
+++ resolved
@@ -74,17 +74,6 @@
 	x2cRate       = big.NewInt(x2cRateInt64)
 	x2cRateMinus1 = big.NewInt(x2cRateMinus1Int64)
 
-<<<<<<< HEAD
-	minBlockTime = 2 * time.Second
-	maxBlockTime = 3 * time.Second
-
-	// GitCommit is set by the build script
-	GitCommit string
-	// Version is the version of Coreth
-	Version string
-
-=======
->>>>>>> 7bd43a19
 	_ block.ChainVM = &VM{}
 )
 

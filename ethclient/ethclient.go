--- conflicted
+++ resolved
@@ -130,13 +130,8 @@
 
 // Blockchain Access
 
-<<<<<<< HEAD
-// ChainId retrieves the current chain ID for transaction replay protection.
+// ChainID retrieves the current chain ID for transaction replay protection.
 func (ec *client) ChainID(ctx context.Context) (*big.Int, error) {
-=======
-// ChainID retrieves the current chain ID for transaction replay protection.
-func (ec *Client) ChainID(ctx context.Context) (*big.Int, error) {
->>>>>>> ae7b144e
 	var result hexutil.Big
 	err := ec.c.CallContext(ctx, &result, "eth_chainId")
 	if err != nil {

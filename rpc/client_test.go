--- conflicted
+++ resolved
@@ -164,10 +164,6 @@
 }
 
 // func TestClientCancelInproc(t *testing.T) { testClientCancel("inproc", t) }
-<<<<<<< HEAD
-// func TestClientCancelWebsocket(t *testing.T) { testClientCancel("ws", t) }
-// func TestClientCancelHTTP(t *testing.T)      { testClientCancel("http", t) }
-=======
 func TestClientCancelWebsocket(t *testing.T) { testClientCancel("ws", t) }
 func TestClientCancelHTTP(t *testing.T)      { testClientCancel("http", t) }
 
@@ -183,7 +179,7 @@
 
 	server := newTestServer()
 	defer server.Stop()
->>>>>>> 6a6673bb
+}
 
 // func TestClientCancelIPC(t *testing.T)       { testClientCancel("ipc", t) }
 

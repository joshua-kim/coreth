// (c) 2019-2020, Ava Labs, Inc.
//
// This file is a derived work, based on the go-ethereum library whose original
// notices appear below.
//
// It is distributed under a license compatible with the licensing terms of the
// original code from which it is derived.
//
// Much love to the original authors for their work.
// **********
// Copyright 2014 The go-ethereum Authors
// This file is part of the go-ethereum library.
//
// The go-ethereum library is free software: you can redistribute it and/or modify
// it under the terms of the GNU Lesser General Public License as published by
// the Free Software Foundation, either version 3 of the License, or
// (at your option) any later version.
//
// The go-ethereum library is distributed in the hope that it will be useful,
// but WITHOUT ANY WARRANTY; without even the implied warranty of
// MERCHANTABILITY or FITNESS FOR A PARTICULAR PURPOSE. See the
// GNU Lesser General Public License for more details.
//
// You should have received a copy of the GNU Lesser General Public License
// along with the go-ethereum library. If not, see <http://www.gnu.org/licenses/>.

package core

import (
	"fmt"
	"math/rand"
	"time"

	"github.com/ava-labs/coreth/core/types"
	"github.com/ava-labs/coreth/ethdb"
	"github.com/ethereum/go-ethereum/common"
)

func init() {
	rand.Seed(time.Now().UnixNano())
}

const (
<<<<<<< HEAD
	tipBufferSize = 16
=======
	commitInterval = 4096
	tipBufferSize  = 32
>>>>>>> 6a58ed18
)

type TrieWriter interface {
	InsertTrie(block *types.Block) error // Insert reference to trie [root]
	AcceptTrie(block *types.Block) error // Mark [root] as part of an accepted block
	RejectTrie(block *types.Block) error // Notify TrieWriter that the block containing [root] has been rejected
	Shutdown() error
}

type TrieDB interface {
	Reference(child common.Hash, parent common.Hash)
	Dereference(root common.Hash)
	Commit(root common.Hash, report bool, callback func(common.Hash)) error
	Size() (common.StorageSize, common.StorageSize)
	Cap(limit common.StorageSize) error
}

func NewTrieWriter(db TrieDB, config *CacheConfig) TrieWriter {
	if config.Pruning {
		return &cappedMemoryTrieWriter{
			TrieDB:             db,
			memoryCap:          common.StorageSize(config.TrieDirtyLimit) * 1024 * 1024,
			imageCap:           4 * 1024 * 1024,
			commitInterval:     config.CommitInterval,
			tipBuffer:          make([]common.Hash, tipBufferSize),
			randomizedInterval: uint64(rand.Int63n(int64(config.CommitInterval))) + config.CommitInterval,
		}
	} else {
		return &noPruningTrieWriter{
			TrieDB: db,
		}
	}
}

type noPruningTrieWriter struct {
	TrieDB
}

func (np *noPruningTrieWriter) InsertTrie(block *types.Block) error {
	return np.TrieDB.Commit(block.Root(), false, nil)
}

func (np *noPruningTrieWriter) AcceptTrie(block *types.Block) error { return nil }

func (np *noPruningTrieWriter) RejectTrie(block *types.Block) error { return nil }

func (np *noPruningTrieWriter) Shutdown() error { return nil }

type cappedMemoryTrieWriter struct {
	TrieDB
	memoryCap                          common.StorageSize
	imageCap                           common.StorageSize
	commitInterval, randomizedInterval uint64

	lastPos   int
	tipBuffer []common.Hash
}

func (cm *cappedMemoryTrieWriter) InsertTrie(block *types.Block) error {
	cm.TrieDB.Reference(block.Root(), common.Hash{})

	nodes, imgs := cm.TrieDB.Size()
	if nodes > cm.memoryCap || imgs > cm.imageCap {
		return cm.TrieDB.Cap(cm.memoryCap - ethdb.IdealBatchSize)
	}

	return nil
}

func (cm *cappedMemoryTrieWriter) AcceptTrie(block *types.Block) error {
	root := block.Root()

	// Attempt to dereference roots at least [tipBufferSize] old (so queries at tip
	// can still be completed).
	//
	// Note: It is safe to dereference roots that have been committed to disk
	// (they are no-ops).
	nextPos := (cm.lastPos + 1) % tipBufferSize
	if cm.tipBuffer[nextPos] != (common.Hash{}) {
		cm.TrieDB.Dereference(cm.tipBuffer[nextPos])
	}
	cm.tipBuffer[nextPos] = root
	cm.lastPos = nextPos

	// Commit this root if we haven't committed an accepted block root within
	// the desired interval.
	// Note: a randomized interval is added here to ensure that pruning nodes
	// do not all only commit at the exact same heights.
	if height := block.NumberU64(); height%cm.commitInterval == 0 || height%cm.randomizedInterval == 0 {
		if err := cm.TrieDB.Commit(root, true, nil); err != nil {
			return fmt.Errorf("failed to commit trie for block %s: %w", block.Hash().Hex(), err)
		}
	}
	return nil
}

func (cm *cappedMemoryTrieWriter) RejectTrie(block *types.Block) error {
	cm.TrieDB.Dereference(block.Root())
	return nil
}

func (cm *cappedMemoryTrieWriter) Shutdown() error {
	// If [tipBuffer] entry is empty, no need to do any cleanup on
	// shutdown.
	if cm.tipBuffer[cm.lastPos] == (common.Hash{}) {
		return nil
	}

	// Attempt to commit last item added to [dereferenceQueue] on shutdown to avoid
	// re-processing the state on the next startup.
	return cm.TrieDB.Commit(cm.tipBuffer[cm.lastPos], true, nil)
}<|MERGE_RESOLUTION|>--- conflicted
+++ resolved
@@ -41,12 +41,7 @@
 }
 
 const (
-<<<<<<< HEAD
-	tipBufferSize = 16
-=======
-	commitInterval = 4096
-	tipBufferSize  = 32
->>>>>>> 6a58ed18
+	tipBufferSize = 32
 )
 
 type TrieWriter interface {

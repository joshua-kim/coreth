// (c) 2019-2020, Ava Labs, Inc.
//
// This file is a derived work, based on the go-ethereum library whose original
// notices appear below.
//
// It is distributed under a license compatible with the licensing terms of the
// original code from which it is derived.
//
// Much love to the original authors for their work.
// **********
// Copyright 2014 The go-ethereum Authors
// This file is part of the go-ethereum library.
//
// The go-ethereum library is free software: you can redistribute it and/or modify
// it under the terms of the GNU Lesser General Public License as published by
// the Free Software Foundation, either version 3 of the License, or
// (at your option) any later version.
//
// The go-ethereum library is distributed in the hope that it will be useful,
// but WITHOUT ANY WARRANTY; without even the implied warranty of
// MERCHANTABILITY or FITNESS FOR A PARTICULAR PURPOSE. See the
// GNU Lesser General Public License for more details.
//
// You should have received a copy of the GNU Lesser General Public License
// along with the go-ethereum library. If not, see <http://www.gnu.org/licenses/>.

// Package core implements the Ethereum consensus protocol.
package core

import (
	"errors"
	"fmt"
	"io"
	"math/big"
	"sync"
	"sync/atomic"
	"time"

	"github.com/ava-labs/coreth/consensus"
	"github.com/ava-labs/coreth/core/rawdb"
	"github.com/ava-labs/coreth/core/state"
	"github.com/ava-labs/coreth/core/state/snapshot"
	"github.com/ava-labs/coreth/core/types"
	"github.com/ava-labs/coreth/core/vm"
	"github.com/ava-labs/coreth/params"
	"github.com/ethereum/go-ethereum/common"
	"github.com/ethereum/go-ethereum/common/mclock"
	"github.com/ethereum/go-ethereum/common/prque"
	"github.com/ethereum/go-ethereum/ethdb"
	"github.com/ethereum/go-ethereum/event"
	"github.com/ethereum/go-ethereum/log"
	"github.com/ethereum/go-ethereum/metrics"
	"github.com/ethereum/go-ethereum/rlp"
	lru "github.com/hashicorp/golang-lru"
)

var (
	headBlockGauge     = metrics.NewRegisteredGauge("chain/head/block", nil)
	headHeaderGauge    = metrics.NewRegisteredGauge("chain/head/header", nil)
	headFastBlockGauge = metrics.NewRegisteredGauge("chain/head/receipt", nil)

	accountReadTimer   = metrics.NewRegisteredTimer("chain/account/reads", nil)
	accountHashTimer   = metrics.NewRegisteredTimer("chain/account/hashes", nil)
	accountUpdateTimer = metrics.NewRegisteredTimer("chain/account/updates", nil)
	accountCommitTimer = metrics.NewRegisteredTimer("chain/account/commits", nil)

	storageReadTimer   = metrics.NewRegisteredTimer("chain/storage/reads", nil)
	storageHashTimer   = metrics.NewRegisteredTimer("chain/storage/hashes", nil)
	storageUpdateTimer = metrics.NewRegisteredTimer("chain/storage/updates", nil)
	storageCommitTimer = metrics.NewRegisteredTimer("chain/storage/commits", nil)

	snapshotAccountReadTimer = metrics.NewRegisteredTimer("chain/snapshot/account/reads", nil)
	snapshotStorageReadTimer = metrics.NewRegisteredTimer("chain/snapshot/storage/reads", nil)
	snapshotCommitTimer      = metrics.NewRegisteredTimer("chain/snapshot/commits", nil)

	blockInsertTimer     = metrics.NewRegisteredTimer("chain/inserts", nil)
	blockValidationTimer = metrics.NewRegisteredTimer("chain/validation", nil)
	blockExecutionTimer  = metrics.NewRegisteredTimer("chain/execution", nil)
	blockWriteTimer      = metrics.NewRegisteredTimer("chain/write", nil)

	blockReorgMeter         = metrics.NewRegisteredMeter("chain/reorg/executes", nil)
	blockReorgAddMeter      = metrics.NewRegisteredMeter("chain/reorg/add", nil)
	blockReorgDropMeter     = metrics.NewRegisteredMeter("chain/reorg/drop", nil)
	blockReorgInvalidatedTx = metrics.NewRegisteredMeter("chain/reorg/invalidTx", nil)

	blockPrefetchExecuteTimer   = metrics.NewRegisteredTimer("chain/prefetch/executes", nil)
	blockPrefetchInterruptMeter = metrics.NewRegisteredMeter("chain/prefetch/interrupts", nil)

	// errInsertionInterrupted = errors.New("insertion is interrupted")
)

var (
	errFutureBlockUnsupported = errors.New("future block insertion not supported")
)

const (
	bodyCacheLimit     = 256
	blockCacheLimit    = 256
	receiptsCacheLimit = 32
	txLookupCacheLimit = 1024
	// maxFutureBlocks      = 256
	badBlockLimit        = 10
	TriesInMemory        = 128
	repairBlockBatchSize = 10

	// BlockChainVersion ensures that an incompatible database forces a resync from scratch.
	//
	// Changelog:
	//
	// - Version 4
	//   The following incompatible database changes were added:
	//   * the `BlockNumber`, `TxHash`, `TxIndex`, `BlockHash` and `Index` fields of log are deleted
	//   * the `Bloom` field of receipt is deleted
	//   * the `BlockIndex` and `TxIndex` fields of txlookup are deleted
	// - Version 5
	//  The following incompatible database changes were added:
	//    * the `TxHash`, `GasCost`, and `ContractAddress` fields are no longer stored for a receipt
	//    * the `TxHash`, `GasCost`, and `ContractAddress` fields are computed by looking up the
	//      receipts' corresponding block
	// - Version 6
	//  The following incompatible database changes were added:
	//    * Transaction lookup information stores the corresponding block number instead of block hash
	// - Version 7
	//  The following incompatible database changes were added:
	//    * Use freezer as the ancient database to maintain all ancient data
	// - Version 8
	//  The following incompatible database changes were added:
	//    * New scheme for contract code in order to separate the codes and trie nodes
	BlockChainVersion uint64 = 8
)

// CacheConfig contains the configuration values for the trie caching/pruning
// that's resident in a blockchain.
type CacheConfig struct {
	TrieCleanLimit      int           // Memory allowance (MB) to use for caching trie nodes in memory
	TrieCleanJournal    string        // Disk journal for saving clean cache entries.
	TrieCleanRejournal  time.Duration // Time interval to dump clean cache to disk periodically
	TrieCleanNoPrefetch bool          // Whether to disable heuristic state prefetching for followup blocks
	TrieDirtyLimit      int           // Memory limit (MB) at which to start flushing dirty trie nodes to disk
	TrieDirtyDisabled   bool          // Whether to disable trie write caching and GC altogether (archive node)
	TrieTimeLimit       time.Duration // Time limit after which to flush the current in-memory trie to disk

	// SnapshotLimit       int           // Memory allowance (MB) to use for caching snapshot entries in memory
	// SnapshotWait bool // Wait for snapshot construction on startup. TODO(karalabe): This is a dirty hack for testing, nuke it
}

// defaultCacheConfig are the default caching values if none are specified by the
// user (also used during testing).
var defaultCacheConfig = &CacheConfig{
	TrieCleanLimit: 256,
	TrieDirtyLimit: 256,
	TrieTimeLimit:  5 * time.Minute,
	// SnapshotLimit:  256,
	// SnapshotWait:   true,
}

// BlockChain represents the canonical chain given a database with a genesis
// block. The Blockchain manages chain imports, reverts, chain reorganisations.
//
// Importing blocks in to the block chain happens according to the set of rules
// defined by the two stage Validator. Processing of blocks is done using the
// Processor which processes the included transaction. The validation of the state
// is done in the second part of the Validator. Failing results in aborting of
// the import.
//
// The BlockChain also helps in returning blocks from **any** chain included
// in the database as well as blocks that represents the canonical chain. It's
// important to note that GetBlock can return any block and does not need to be
// included in the canonical one where as GetBlockByNumber always represents the
// canonical chain.
type BlockChain struct {
	chainConfig *params.ChainConfig // Chain & network configuration
	cacheConfig *CacheConfig        // Cache configuration for pruning

	db ethdb.Database // Low level persistent database to store final content in

	snaps  *snapshot.Tree // Snapshot tree for fast trie leaf access
	triegc *prque.Prque   // Priority queue mapping block numbers to tries to gc
	gcproc time.Duration  // Accumulates canonical block processing for trie dumping

	// txLookupLimit is the maximum number of blocks from head whose tx indices
	// are reserved:
	//  * 0:   means no limit and regenerate any missing indexes
	//  * N:   means N block limit [HEAD-N+1, HEAD] and delete extra indexes
	//  * nil: disable tx reindexer/deleter, but still index new blocks
	txLookupLimit uint64

	hc                *HeaderChain
	rmLogsFeed        event.Feed
	chainFeed         event.Feed
	chainSideFeed     event.Feed
	chainHeadFeed     event.Feed
	chainAcceptedFeed event.Feed
	logsFeed          event.Feed
	logsAcceptedFeed  event.Feed
	blockProcFeed     event.Feed
	txAcceptedFeed    event.Feed
	scope             event.SubscriptionScope
	genesisBlock      *types.Block

	chainmu sync.RWMutex // blockchain insertion lock

	currentBlock     atomic.Value // Current head of the block chain
	currentFastBlock atomic.Value // Current head of the fast-sync chain (may be above the block chain!)

	stateCache    state.Database // State database to reuse between imports (contains state cache)
	bodyCache     *lru.Cache     // Cache for the most recent block bodies
	bodyRLPCache  *lru.Cache     // Cache for the most recent block bodies in RLP encoded format
	receiptsCache *lru.Cache     // Cache for the most recent receipts per block
	blockCache    *lru.Cache     // Cache for the most recent entire blocks
	txLookupCache *lru.Cache     // Cache for the most recent transaction lookup data.
	// futureBlocks  *lru.Cache     // future blocks are blocks added for later processing

	quit          chan struct{}  // blockchain quit channel
	wg            sync.WaitGroup // chain processing wait group for shutting down
	running       int32          // 0 if chain is running, 1 when stopped
	procInterrupt int32          // interrupt signaler for block processing

	engine     consensus.Engine
	validator  Validator  // Block and state validator interface
	prefetcher Prefetcher // Block state prefetcher interface
	processor  Processor  // Block transaction processor interface
	vmConfig   vm.Config

	badBlocks      *lru.Cache              // Bad block cache
	shouldPreserve func(*types.Block) bool // Function used to determine whether should preserve the given block.
	// terminateInsert func(common.Hash, uint64) bool // Testing hook used to terminate ancient receipt chain insertion.

	lastAccepted *types.Block // Prevents reorgs past this height

	indexLock sync.WaitGroup // Used to coordinate go-ethereum's async indexing functionality
}

// NewBlockChain returns a fully initialised block chain using information
// available in the database. It initialises the default Ethereum Validator and
// Processor.
func NewBlockChain(
	db ethdb.Database, cacheConfig *CacheConfig, chainConfig *params.ChainConfig, engine consensus.Engine,
	vmConfig vm.Config, shouldPreserve func(block *types.Block) bool, txLookupLimit *uint64, initGenesis bool,
) (*BlockChain, error) {
	if cacheConfig == nil {
		cacheConfig = defaultCacheConfig
	}
	bodyCache, _ := lru.New(bodyCacheLimit)
	bodyRLPCache, _ := lru.New(bodyCacheLimit)
	receiptsCache, _ := lru.New(receiptsCacheLimit)
	blockCache, _ := lru.New(blockCacheLimit)
	txLookupCache, _ := lru.New(txLookupCacheLimit)
	// futureBlocks, _ := lru.New(maxFutureBlocks)
	badBlocks, _ := lru.New(badBlockLimit)

	bc := &BlockChain{
		chainConfig:    chainConfig,
		cacheConfig:    cacheConfig,
		db:             db,
		triegc:         prque.New(nil),
		stateCache:     state.NewDatabaseWithCache(db, cacheConfig.TrieCleanLimit, cacheConfig.TrieCleanJournal),
		quit:           make(chan struct{}),
		shouldPreserve: shouldPreserve,
		bodyCache:      bodyCache,
		bodyRLPCache:   bodyRLPCache,
		receiptsCache:  receiptsCache,
		blockCache:     blockCache,
		txLookupCache:  txLookupCache,
		// futureBlocks:   futureBlocks,
		engine:    engine,
		vmConfig:  vmConfig,
		badBlocks: badBlocks,
	}
	bc.validator = NewBlockValidator(chainConfig, bc, engine)
	bc.prefetcher = newStatePrefetcher(chainConfig, bc, engine)
	bc.processor = NewStateProcessor(chainConfig, bc, engine)

	var err error
	bc.hc, err = NewHeaderChain(db, chainConfig, engine, bc.insertStopped)
	if err != nil {
		return nil, err
	}
	bc.genesisBlock = bc.GetBlockByNumber(0)
	if bc.genesisBlock == nil {
		return nil, ErrNoGenesis
	}

	var nilBlock *types.Block
	bc.currentBlock.Store(nilBlock)
	bc.currentFastBlock.Store(nilBlock)

	// Original code:
	// // Initialize the chain with ancient data if it isn't empty.
	// var txIndexBlock uint64
	// if bc.empty() {
	// 	rawdb.InitDatabaseFromFreezer(bc.db)
	// 	// If ancient database is not empty, reconstruct all missing
	// 	// indices in the background.
	// 	frozen, _ := bc.db.Ancients()
	// 	if frozen > 0 {
	// 		txIndexBlock = frozen
	// 	}
	// }
	if err := bc.loadLastState(initGenesis); err != nil {
		return nil, err
	}
	// Make sure the state associated with the block is available
	head := bc.CurrentBlock()
	if _, err := state.New(head.Root(), bc.stateCache, bc.snaps); err != nil {
		// Original code:
		// log.Warn("Head state missing, repairing", "number", head.Number(), "hash", head.Hash())
		// if err := bc.SetHead(head.NumberU64()); err != nil {
		// 	return nil, err
		// }
		return nil, fmt.Errorf("head state missing %d:%s", head.Number(), head.Hash())
	}
	// Don't support ancients
	//
	// Original code:
	// // Ensure that a previous crash in SetHead doesn't leave extra ancients
	// if frozen, err := bc.db.Ancients(); err == nil && frozen > 0 {
	// 	var (
	// 		needRewind bool
	// 		low        uint64
	// 	)
	// 	// The head full block may be rolled back to a very low height due to
	// 	// blockchain repair. If the head full block is even lower than the ancient
	// 	// chain, truncate the ancient store.
	// 	fullBlock := bc.CurrentBlock()
	// 	if fullBlock != nil && fullBlock.Hash() != bc.genesisBlock.Hash() && fullBlock.NumberU64() < frozen-1 {
	// 		needRewind = true
	// 		low = fullBlock.NumberU64()
	// 	}
	// 	// In fast sync, it may happen that ancient data has been written to the
	// 	// ancient store, but the LastFastBlock has not been updated, truncate the
	// 	// extra data here.
	// 	fastBlock := bc.CurrentFastBlock()
	// 	if fastBlock != nil && fastBlock.NumberU64() < frozen-1 {
	// 		needRewind = true
	// 		if fastBlock.NumberU64() < low || low == 0 {
	// 			low = fastBlock.NumberU64()
	// 		}
	// 	}
	// 	if needRewind {
	// 		log.Error("Truncating ancient chain", "from", bc.CurrentHeader().Number.Uint64(), "to", low)
	// 		if err := bc.SetHead(low); err != nil {
	// 			return nil, err
	// 		}
	// 	}
	// }
	// The first thing the node will do is reconstruct the verification data for
	// the head block (ethash cache or clique voting snapshot). Might as well do
	// it in advance.
	bc.engine.VerifyHeader(bc, bc.CurrentHeader(), true)

	// Check the current state of the block hashes and make sure that we do not have any of the bad blocks in our chain
	for hash := range BadHashes {
		if header := bc.GetHeaderByHash(hash); header != nil {
			// get the canonical block corresponding to the offending header's number
			headerByNumber := bc.GetHeaderByNumber(header.Number.Uint64())
			// make sure the headerByNumber (if present) is in our current canonical chain
			if headerByNumber != nil && headerByNumber.Hash() == header.Hash() {
				// Original code:
				// log.Error("Found bad hash, rewinding chain", "number", header.Number, "hash", header.ParentHash)
				// if err := bc.SetHead(header.Number.Uint64() - 1); err != nil {
				// 	return nil, err
				// }
				// log.Error("Chain rewind was successful, resuming normal operation")
				return nil, fmt.Errorf("found bad hash %d:%s", header.Number, header.Hash())
			}
		}
	}

	// Always disable snapshots (experimental feature)
	//
	// Original code:
	// // Load any existing snapshot, regenerating it if loading failed
	// if bc.cacheConfig.SnapshotLimit > 0 {
	// 	bc.snaps = snapshot.New(bc.db, bc.stateCache.TrieDB(), bc.cacheConfig.SnapshotLimit, bc.CurrentBlock().Root(), !bc.cacheConfig.SnapshotWait)
	// }

	// Take ownership of this particular state
	if txLookupLimit != nil {
		bc.txLookupLimit = *txLookupLimit
		go bc.maintainTxIndex()
	}
	// If periodic cache journal is required, spin it up.
	if bc.cacheConfig.TrieCleanRejournal > 0 {
		if bc.cacheConfig.TrieCleanRejournal < time.Minute {
			log.Warn("Sanitizing invalid trie cache journal time", "provided", bc.cacheConfig.TrieCleanRejournal, "updated", time.Minute)
			bc.cacheConfig.TrieCleanRejournal = time.Minute
		}
		triedb := bc.stateCache.TrieDB()
		bc.wg.Add(1)
		go func() {
			defer bc.wg.Done()
			triedb.SaveCachePeriodically(bc.cacheConfig.TrieCleanJournal, bc.cacheConfig.TrieCleanRejournal, bc.quit)
		}()
	}

	return bc, nil
}

// GetVMConfig returns the block chain VM config.
func (bc *BlockChain) GetVMConfig() *vm.Config {
	return &bc.vmConfig
}

// empty returns an indicator whether the blockchain is empty.
// Note, it's a special case that we connect a non-empty ancient
// database with an empty node, so that we can plugin the ancient
// into node seamlessly.
func (bc *BlockChain) empty() bool {
	genesis := bc.genesisBlock.Hash()
	for _, hash := range []common.Hash{rawdb.ReadHeadBlockHash(bc.db), rawdb.ReadHeadHeaderHash(bc.db), rawdb.ReadHeadFastBlockHash(bc.db)} {
		if hash != genesis {
			return false
		}
	}
	return true
}

// loadLastState loads the last known chain state from the database. This method
// assumes that the chain manager mutex is held.
func (bc *BlockChain) loadLastState(initGenesis bool) error {
	// Initialize genesis state
	if initGenesis {
		return bc.loadGenesisState()
	}

	// Restore the last known head block
	head := rawdb.ReadHeadBlockHash(bc.db)
	if head == (common.Hash{}) {
		// Original code:
		// // Corrupt or empty database, init from scratch
		// log.Warn("Empty database, resetting chain")
		// return bc.Reset()
		return errors.New("could not read head block hash")
	}
	// Make sure the entire head block is available
	currentBlock := bc.GetBlockByHash(head)
	if currentBlock == nil {
		// Original code:
		// // Corrupt or empty database, init from scratch
		// log.Warn("Head block missing, resetting chain", "hash", head)
		// return bc.Reset()
		return fmt.Errorf("could not load head block %s", head.Hex())
	}
	// Everything seems to be fine, set as the head block
	bc.currentBlock.Store(currentBlock)
	headBlockGauge.Update(int64(currentBlock.NumberU64()))

	// Restore the last known head header
	currentHeader := currentBlock.Header()
	if head := rawdb.ReadHeadHeaderHash(bc.db); head != (common.Hash{}) {
		if header := bc.GetHeaderByHash(head); header != nil {
			currentHeader = header
		}
	}
	bc.hc.SetCurrentHeader(currentHeader)

	// Restore the last known head fast block
	bc.currentFastBlock.Store(currentBlock)
	headFastBlockGauge.Update(int64(currentBlock.NumberU64()))

	if head := rawdb.ReadHeadFastBlockHash(bc.db); head != (common.Hash{}) {
		if block := bc.GetBlockByHash(head); block != nil {
			bc.currentFastBlock.Store(block)
			headFastBlockGauge.Update(int64(block.NumberU64()))
		}
	}
	// Issue a status log for the user
	currentFastBlock := bc.CurrentFastBlock()

	headerTd := bc.GetTd(currentHeader.Hash(), currentHeader.Number.Uint64())
	blockTd := bc.GetTd(currentBlock.Hash(), currentBlock.NumberU64())
	fastTd := bc.GetTd(currentFastBlock.Hash(), currentFastBlock.NumberU64())

	log.Info("Loaded most recent local header", "number", currentHeader.Number, "hash", currentHeader.Hash(), "td", headerTd, "age", common.PrettyAge(time.Unix(int64(currentHeader.Time), 0)))
	log.Info("Loaded most recent local full block", "number", currentBlock.Number(), "hash", currentBlock.Hash(), "td", blockTd, "age", common.PrettyAge(time.Unix(int64(currentBlock.Time()), 0)))
	log.Info("Loaded most recent local fast block", "number", currentFastBlock.Number(), "hash", currentFastBlock.Hash(), "td", fastTd, "age", common.PrettyAge(time.Unix(int64(currentFastBlock.Time()), 0)))
	if pivot := rawdb.ReadLastPivotNumber(bc.db); pivot != nil {
		log.Info("Loaded last fast-sync pivot marker", "number", *pivot)
	}
	return nil
}

// Original code:
// // SetHead rewinds the local chain to a new head. Depending on whether the node
// // was fast synced or full synced and in which state, the method will try to
// // delete minimal data from disk whilst retaining chain consistency.
// func (bc *BlockChain) SetHead(head uint64) error {
// 	bc.chainmu.Lock()
// 	defer bc.chainmu.Unlock()
// 	return bc.setHead(head)
// }
//
// // setHead assumes [chainmu] is held when invoked.
// func (bc *BlockChain) setHead(head uint64) error {
// 	// Retrieve the last pivot block to short circuit rollbacks beyond it and the
// 	// current freezer limit to start nuking id underflown
// 	pivot := rawdb.ReadLastPivotNumber(bc.db)
// 	frozen, _ := bc.db.Ancients()
//
// 	updateFn := func(db ethdb.KeyValueWriter, header *types.Header) (uint64, bool) {
// 		// Rewind the block chain, ensuring we don't end up with a stateless head
// 		// block. Note, depth equality is permitted to allow using SetHead as a
// 		// chain reparation mechanism without deleting any data!
// 		if currentBlock := bc.CurrentBlock(); currentBlock != nil && header.Number.Uint64() <= currentBlock.NumberU64() {
// 			newHeadBlock := bc.GetBlock(header.Hash(), header.Number.Uint64())
// 			if newHeadBlock == nil {
// 				log.Error("Gap in the chain, rewinding to genesis", "number", header.Number, "hash", header.Hash())
// 				newHeadBlock = bc.genesisBlock
// 			} else {
// 				// Block exists, keep rewinding until we find one with state
// 				for {
// 					if _, err := state.New(newHeadBlock.Root(), bc.stateCache, bc.snaps); err != nil {
// 						log.Trace("Block state missing, rewinding further", "number", newHeadBlock.NumberU64(), "hash", newHeadBlock.Hash())
// 						if pivot == nil || newHeadBlock.NumberU64() > *pivot {
// 							newHeadBlock = bc.GetBlock(newHeadBlock.ParentHash(), newHeadBlock.NumberU64()-1)
// 							continue
// 						} else {
// 							log.Trace("Rewind passed pivot, aiming genesis", "number", newHeadBlock.NumberU64(), "hash", newHeadBlock.Hash(), "pivot", *pivot)
// 							newHeadBlock = bc.genesisBlock
// 						}
// 					}
// 					log.Debug("Rewound to block with state", "number", newHeadBlock.NumberU64(), "hash", newHeadBlock.Hash())
// 					break
// 				}
// 			}
// 			rawdb.WriteHeadBlockHash(db, newHeadBlock.Hash())
//
// 			// Degrade the chain markers if they are explicitly reverted.
// 			// In theory we should update all in-memory markers in the
// 			// last step, however the direction of SetHead is from high
// 			// to low, so it's safe the update in-memory markers directly.
// 			bc.currentBlock.Store(newHeadBlock)
// 			headBlockGauge.Update(int64(newHeadBlock.NumberU64()))
// 		}
// 		// Rewind the fast block in a simpleton way to the target head
// 		if currentFastBlock := bc.CurrentFastBlock(); currentFastBlock != nil && header.Number.Uint64() < currentFastBlock.NumberU64() {
// 			newHeadFastBlock := bc.GetBlock(header.Hash(), header.Number.Uint64())
// 			// If either blocks reached nil, reset to the genesis state
// 			if newHeadFastBlock == nil {
// 				newHeadFastBlock = bc.genesisBlock
// 			}
// 			rawdb.WriteHeadFastBlockHash(db, newHeadFastBlock.Hash())
//
// 			// Degrade the chain markers if they are explicitly reverted.
// 			// In theory we should update all in-memory markers in the
// 			// last step, however the direction of SetHead is from high
// 			// to low, so it's safe the update in-memory markers directly.
// 			bc.currentFastBlock.Store(newHeadFastBlock)
// 			headFastBlockGauge.Update(int64(newHeadFastBlock.NumberU64()))
// 		}
// 		head := bc.CurrentBlock().NumberU64()
//
// 		// If setHead underflown the freezer threshold and the block processing
// 		// intent afterwards is full block importing, delete the chain segment
// 		// between the stateful-block and the sethead target.
// 		var wipe bool
// 		if head+1 < frozen {
// 			wipe = pivot == nil || head >= *pivot
// 		}
// 		return head, wipe // Only force wipe if full synced
// 	}
// 	// Rewind the header chain, deleting all block bodies until then
// 	delFn := func(db ethdb.KeyValueWriter, hash common.Hash, num uint64) {
// 		// Ignore the error here since light client won't hit this path
// 		frozen, _ := bc.db.Ancients()
// 		if num+1 <= frozen {
// 			// Truncate all relative data(header, total difficulty, body, receipt
// 			// and canonical hash) from ancient store.
// 			if err := bc.db.TruncateAncients(num); err != nil {
// 				log.Crit("Failed to truncate ancient data", "number", num, "err", err)
// 			}
// 			// Remove the hash <-> number mapping from the active store.
// 			rawdb.DeleteHeaderNumber(db, hash)
// 		} else {
// 			// Remove relative body and receipts from the active store.
// 			// The header, total difficulty and canonical hash will be
// 			// removed in the hc.SetHead function.
// 			rawdb.DeleteBody(db, hash, num)
// 			rawdb.DeleteReceipts(db, hash, num)
// 		}
// 		// Todo(rjl493456442) txlookup, bloombits, etc
// 	}
// 	// If SetHead was only called as a chain reparation method, try to skip
// 	// touching the header chain altogether, unless the freezer is broken
// 	if block := bc.CurrentBlock(); block.NumberU64() == head {
// 		if target, force := updateFn(bc.db, block.Header()); force {
// 			bc.hc.SetHead(target, updateFn, delFn)
// 		}
// 	} else {
// 		// Rewind the chain to the requested head and keep going backwards until a
// 		// block with a state is found or fast sync pivot is passed
// 		log.Warn("Rewinding blockchain", "target", head)
// 		bc.hc.SetHead(head, updateFn, delFn)
// 	}
// 	// Clear out any stale content from the caches
// 	bc.bodyCache.Purge()
// 	bc.bodyRLPCache.Purge()
// 	bc.receiptsCache.Purge()
// 	bc.blockCache.Purge()
// 	bc.txLookupCache.Purge()
// 	// bc.futureBlocks.Purge()
//
// 	return bc.loadLastState()
// }

// Original Code:
// // FastSyncCommitHead sets the current head block to the one defined by the hash
// // irrelevant what the chain contents were prior.
// func (bc *BlockChain) FastSyncCommitHead(hash common.Hash) error {
// 	// Make sure that both the block as well at its state trie exists
// 	block := bc.GetBlockByHash(hash)
// 	if block == nil {
// 		return fmt.Errorf("non existent block [%x…]", hash[:4])
// 	}
// 	if _, err := trie.NewSecure(block.Root(), bc.stateCache.TrieDB()); err != nil {
// 		return err
// 	}
// 	// If all checks out, manually set the head block
// 	bc.chainmu.Lock()
// 	bc.currentBlock.Store(block)
// 	headBlockGauge.Update(int64(block.NumberU64()))
// 	bc.chainmu.Unlock()
//
// 	// Destroy any existing state snapshot and regenerate it in the background
// 	if bc.snaps != nil {
// 		bc.snaps.Rebuild(block.Root())
// 	}
// 	log.Info("Committed new head block", "number", block.Number(), "hash", hash)
// 	return nil
// }

// GasLimit returns the gas limit of the current HEAD block.
func (bc *BlockChain) GasLimit() uint64 {
	return bc.CurrentBlock().GasLimit()
}

// CurrentBlock retrieves the current head block of the canonical chain. The
// block is retrieved from the blockchain's internal cache.
func (bc *BlockChain) CurrentBlock() *types.Block {
	return bc.currentBlock.Load().(*types.Block)
}

// Snapshot returns the blockchain snapshot tree. This method is mainly used for
// testing, to make it possible to verify the snapshot after execution.
//
// Warning: There are no guarantees about the safety of using the returned 'snap' if the
// blockchain is simultaneously importing blocks, so take care.
func (bc *BlockChain) Snapshot() *snapshot.Tree {
	return bc.snaps
}

// CurrentFastBlock retrieves the current fast-sync head block of the canonical
// chain. The block is retrieved from the blockchain's internal cache.
func (bc *BlockChain) CurrentFastBlock() *types.Block {
	return bc.currentFastBlock.Load().(*types.Block)
}

// Validator returns the current validator.
func (bc *BlockChain) Validator() Validator {
	return bc.validator
}

// Processor returns the current processor.
func (bc *BlockChain) Processor() Processor {
	return bc.processor
}

// State returns a new mutable state based on the current HEAD block.
func (bc *BlockChain) State() (*state.StateDB, error) {
	return bc.StateAt(bc.CurrentBlock().Root())
}

// StateAt returns a new mutable state based on a particular point in time.
func (bc *BlockChain) StateAt(root common.Hash) (*state.StateDB, error) {
	return state.New(root, bc.stateCache, bc.snaps)
}

// StateCache returns the caching database underpinning the blockchain instance.
func (bc *BlockChain) StateCache() state.Database {
	return bc.stateCache
}

// Original code:
// // Reset purges the entire blockchain, restoring it to its genesis state.
// // Assumes that caller holds [chainmu].
// func (bc *BlockChain) Reset() error {
// 	return bc.ResetWithGenesisBlock(bc.genesisBlock, true)
// }
//
// // ResetWithGenesisBlock purges the entire blockchain, restoring it to the
// // specified genesis state.
// func (bc *BlockChain) ResetWithGenesisBlock(genesis *types.Block, chainmuHeld bool) error {
// 	// To prevent deadlock, we must allow the caller to specify if chainmu should
// 	// be acquired.
// 	if !chainmuHeld {
// 		bc.chainmu.Lock()
// 		defer bc.chainmu.Unlock()
// 	}
//
// 	// Dump the entire block chain and purge the caches
// 	if err := bc.setHead(0); err != nil {
// 		return err
// 	}
//
// 	// Prepare the genesis block and reinitialise the chain
// 	batch := bc.db.NewBatch()
// 	rawdb.WriteTd(batch, genesis.Hash(), genesis.NumberU64(), genesis.Difficulty())
// 	rawdb.WriteBlock(batch, genesis)
// 	if err := batch.Write(); err != nil {
// 		log.Crit("Failed to write genesis block", "err", err)
// 	}
// 	bc.writeHeadBlock(genesis)
//
// 	// Last update all in-memory chain markers
// 	bc.genesisBlock = genesis
// 	bc.currentBlock.Store(bc.genesisBlock)
// 	headBlockGauge.Update(int64(bc.genesisBlock.NumberU64()))
// 	bc.hc.SetGenesis(bc.genesisBlock.Header())
// 	bc.hc.SetCurrentHeader(bc.genesisBlock.Header())
// 	bc.currentFastBlock.Store(bc.genesisBlock)
// 	headFastBlockGauge.Update(int64(bc.genesisBlock.NumberU64()))
// 	return nil
// }

func (bc *BlockChain) loadGenesisState() error {
	// Prepare the genesis block and reinitialise the chain
	genesis := bc.genesisBlock
	batch := bc.db.NewBatch()
	rawdb.WriteTd(batch, genesis.Hash(), genesis.NumberU64(), genesis.Difficulty())
	rawdb.WriteBlock(batch, genesis)
	if err := batch.Write(); err != nil {
		log.Crit("Failed to write genesis block", "err", err)
	}
	bc.writeHeadBlock(genesis)

	// Last update all in-memory chain markers
	bc.genesisBlock = genesis
	bc.currentBlock.Store(bc.genesisBlock)
	headBlockGauge.Update(int64(bc.genesisBlock.NumberU64()))
	bc.hc.SetGenesis(bc.genesisBlock.Header())
	bc.hc.SetCurrentHeader(bc.genesisBlock.Header())
	bc.currentFastBlock.Store(bc.genesisBlock)
	headFastBlockGauge.Update(int64(bc.genesisBlock.NumberU64()))
	return nil
}

// Export writes the active chain to the given writer.
func (bc *BlockChain) Export(w io.Writer) error {
	return bc.ExportN(w, uint64(0), bc.CurrentBlock().NumberU64())
}

// ExportN writes a subset of the active chain to the given writer.
func (bc *BlockChain) ExportN(w io.Writer, first uint64, last uint64) error {
	bc.chainmu.RLock()
	defer bc.chainmu.RUnlock()

	if first > last {
		return fmt.Errorf("export failed: first (%d) is greater than last (%d)", first, last)
	}
	log.Info("Exporting batch of blocks", "count", last-first+1)

	start, reported := time.Now(), time.Now()
	for nr := first; nr <= last; nr++ {
		block := bc.getBlockByNumber(nr)
		if block == nil {
			return fmt.Errorf("export failed on #%d: not found", nr)
		}
		if err := block.EncodeRLP(w); err != nil {
			return err
		}
		if time.Since(reported) >= statsReportLimit {
			log.Info("Exporting blocks", "exported", block.NumberU64()-first, "elapsed", common.PrettyDuration(time.Since(start)))
			reported = time.Now()
		}
	}
	return nil
}

// writeHeadBlock injects a new head block into the current block chain. This method
// assumes that the block is indeed a true head. It will also reset the head
// header and the head fast sync block to this very same block if they are older
// or if they are on a different side chain.
//
// Note, this function assumes that the `mu` mutex is held!
func (bc *BlockChain) writeHeadBlock(block *types.Block) {
	// If the block is on a side chain or an unknown one, force other heads onto it too
	updateHeads := rawdb.ReadCanonicalHash(bc.db, block.NumberU64()) != block.Hash()

	// Add the block to the canonical chain number scheme and mark as the head
	batch := bc.db.NewBatch()
	rawdb.WriteCanonicalHash(batch, block.Hash(), block.NumberU64())
	rawdb.WriteTxLookupEntriesByBlock(batch, block)
	rawdb.WriteHeadBlockHash(batch, block.Hash())

	// If the block is better than our head or is on a different chain, force update heads
	if updateHeads {
		rawdb.WriteHeadHeaderHash(batch, block.Hash())
		rawdb.WriteHeadFastBlockHash(batch, block.Hash())
	}
	// Flush the whole batch into the disk, exit the node if failed
	if err := batch.Write(); err != nil {
		log.Crit("Failed to update chain indexes and markers", "err", err)
	}
	// Update all in-memory chain markers in the last step
	if updateHeads {
		bc.hc.SetCurrentHeader(block.Header())
		bc.currentFastBlock.Store(block)
		headFastBlockGauge.Update(int64(block.NumberU64()))
	}
	bc.currentBlock.Store(block)
	headBlockGauge.Update(int64(block.NumberU64()))
}

// Genesis retrieves the chain's genesis block.
func (bc *BlockChain) Genesis() *types.Block {
	return bc.genesisBlock
}

// GetBody retrieves a block body (transactions and uncles) from the database by
// hash, caching it if found.
func (bc *BlockChain) GetBody(hash common.Hash) *types.Body {
	// Short circuit if the body's already in the cache, retrieve otherwise
	if cached, ok := bc.bodyCache.Get(hash); ok {
		body := cached.(*types.Body)
		return body
	}
	number := bc.hc.GetBlockNumber(hash)
	if number == nil {
		return nil
	}
	body := rawdb.ReadBody(bc.db, hash, *number)
	if body == nil {
		return nil
	}
	// Cache the found body for next time and return
	bc.bodyCache.Add(hash, body)
	return body
}

// GetBodyRLP retrieves a block body in RLP encoding from the database by hash,
// caching it if found.
func (bc *BlockChain) GetBodyRLP(hash common.Hash) rlp.RawValue {
	// Short circuit if the body's already in the cache, retrieve otherwise
	if cached, ok := bc.bodyRLPCache.Get(hash); ok {
		return cached.(rlp.RawValue)
	}
	number := bc.hc.GetBlockNumber(hash)
	if number == nil {
		return nil
	}
	body := rawdb.ReadBodyRLP(bc.db, hash, *number)
	if len(body) == 0 {
		return nil
	}
	// Cache the found body for next time and return
	bc.bodyRLPCache.Add(hash, body)
	return body
}

// HasBlock checks if a block is fully present in the database or not.
func (bc *BlockChain) HasBlock(hash common.Hash, number uint64) bool {
	if bc.blockCache.Contains(hash) {
		return true
	}
	return rawdb.HasBody(bc.db, hash, number)
}

// HasFastBlock checks if a fast block is fully present in the database or not.
func (bc *BlockChain) HasFastBlock(hash common.Hash, number uint64) bool {
	if !bc.HasBlock(hash, number) {
		return false
	}
	if bc.receiptsCache.Contains(hash) {
		return true
	}
	return rawdb.HasReceipts(bc.db, hash, number)
}

// HasState checks if state trie is fully present in the database or not.
func (bc *BlockChain) HasState(hash common.Hash) bool {
	_, err := bc.stateCache.OpenTrie(hash)
	return err == nil
}

// HasBlockAndState checks if a block and associated state trie is fully present
// in the database or not, caching it if present.
func (bc *BlockChain) HasBlockAndState(hash common.Hash, number uint64) bool {
	// Check first that the block itself is known
	block := bc.GetBlock(hash, number)
	if block == nil {
		return false
	}
	return bc.HasState(block.Root())
}

// GetBlock retrieves a block from the database by hash and number,
// caching it if found.
func (bc *BlockChain) GetBlock(hash common.Hash, number uint64) *types.Block {
	// Short circuit if the block's already in the cache, retrieve otherwise
	if block, ok := bc.blockCache.Get(hash); ok {
		return block.(*types.Block)
	}
	block := rawdb.ReadBlock(bc.db, hash, number)
	if block == nil {
		return nil
	}
	// Cache the found block for next time and return
	bc.blockCache.Add(block.Hash(), block)
	return block
}

// GetBlockByHash retrieves a block from the database by hash, caching it if found.
func (bc *BlockChain) GetBlockByHash(hash common.Hash) *types.Block {
	bc.chainmu.Lock()
	defer bc.chainmu.Unlock()
	number := bc.hc.GetBlockNumber(hash)
	if number == nil {
		return nil
	}
	return bc.GetBlock(hash, *number)
}

// GetBlockByNumber retrieves a block from the database by number, caching it
// (associated with its hash) if found.
func (bc *BlockChain) GetBlockByNumber(number uint64) *types.Block {
	bc.chainmu.Lock()
	defer bc.chainmu.Unlock()

	return bc.getBlockByNumber(number)
}

func (bc *BlockChain) getBlockByNumber(number uint64) *types.Block {
	hash := rawdb.ReadCanonicalHash(bc.db, number)
	if hash == (common.Hash{}) {
		return nil
	}
	return bc.GetBlock(hash, number)
}

func (bc *BlockChain) ValidateCanonicalChain() error {
	current := bc.CurrentBlock()
	i := 0
	log.Info("Beginning to validate canonical chain", "startBlock", current.NumberU64())

	for current.Hash() != bc.genesisBlock.Hash() {
		blkByHash := bc.GetBlockByHash(current.Hash())
		if blkByHash == nil {
			return fmt.Errorf("couldn't find block by hash %s at height %d", current.Hash().String(), current.Number())
		}
		if blkByHash.Hash() != current.Hash() {
			return fmt.Errorf("blockByHash returned a block with an unexpected hash: %s, expected: %s", blkByHash.Hash().String(), current.Hash().String())
		}
		blkByNumber := bc.GetBlockByNumber(current.Number().Uint64())
		if blkByNumber == nil {
			return fmt.Errorf("couldn't find block by number at height %d", current.Number())
		}
		if blkByNumber.Hash() != current.Hash() {
			return fmt.Errorf("blockByNumber returned a block with unexpected hash: %s, expected: %s", blkByNumber.Hash().String(), current.Hash().String())
		}

		hdrByHash := bc.GetHeaderByHash(current.Hash())
		if hdrByHash == nil {
			return fmt.Errorf("couldn't find block header by hash %s at height %d", current.Hash().String(), current.Number())
		}
		if hdrByHash.Hash() != current.Hash() {
			return fmt.Errorf("hdrByHash returned a block header with an unexpected hash: %s, expected: %s", hdrByHash.Hash().String(), current.Hash().String())
		}
		hdrByNumber := bc.GetHeaderByNumber(current.Number().Uint64())
		if hdrByNumber == nil {
			return fmt.Errorf("couldn't find block header by number at height %d", current.Number())
		}
		if hdrByNumber.Hash() != current.Hash() {
			return fmt.Errorf("hdrByNumber returned a block header with unexpected hash: %s, expected: %s", hdrByNumber.Hash().String(), current.Hash().String())
		}

		// Ensure that all of the transactions have been stored correctly in the canonical
		// chain
		txs := current.Body().Transactions
		for txIndex, tx := range txs {
			txLookup := bc.GetTransactionLookup(tx.Hash())
			if txLookup == nil {
				return fmt.Errorf("failed to find transaction %s", tx.Hash().String())
			}
			if txLookup.BlockHash != current.Hash() {
				return fmt.Errorf("tx lookup returned with incorrect block hash: %s, expected: %s", txLookup.BlockHash.String(), current.Hash().String())
			}
			if txLookup.BlockIndex != current.Number().Uint64() {
				return fmt.Errorf("tx lookup returned with incorrect block index: %d, expected: %d", txLookup.BlockIndex, current.Number().Uint64())
			}
			if txLookup.Index != uint64(txIndex) {
				return fmt.Errorf("tx lookup returned with incorrect transaction index: %d, expected: %d", txLookup.Index, txIndex)
			}
		}

		blkReceipts := bc.GetReceiptsByHash(current.Hash())
		if blkReceipts.Len() != len(txs) {
			return fmt.Errorf("found %d transaction receipts, expected %d", blkReceipts.Len(), len(txs))
		}
		for index, txReceipt := range blkReceipts {
			if txReceipt.TxHash != txs[index].Hash() {
				return fmt.Errorf("transaction receipt mismatch, expected %s, but found: %s", txs[index].Hash().String(), txReceipt.TxHash.String())
			}
			if txReceipt.BlockHash != current.Hash() {
				return fmt.Errorf("transaction receipt had block hash %s, but expected %s", txReceipt.BlockHash.String(), current.Hash().String())
			}
			if txReceipt.BlockNumber.Uint64() != current.NumberU64() {
				return fmt.Errorf("transaction receipt had block number %d, but expected %d", txReceipt.BlockNumber.Uint64(), current.NumberU64())
			}
		}

		i += 1
		if i%1000 == 0 {
			log.Info("Validate Canonical Chain Update", "totalBlocks", i)
		}

		parent := bc.GetBlockByHash(current.ParentHash())
		if parent.Hash() != current.ParentHash() {
			return fmt.Errorf("getBlockByHash retrieved parent block with incorrect hash, found %s, expected: %s", parent.Hash().String(), current.ParentHash().String())
		}
		current = parent
	}

	return nil
}

// WriteCanonicalFromCurrentBlock writes the canonical chain from the
// current block to the genesis.
func (bc *BlockChain) WriteCanonicalFromCurrentBlock(toBlock *types.Block) error {
	current := bc.CurrentBlock()
	if current == nil {
		return fmt.Errorf("failed to get current block")
	}
	lastBlk, err := bc.writeCanonicalFromBlock(current, toBlock, repairBlockBatchSize)
	if err == nil {
		return nil
	}

	log.Error("problem repairing canonical", "batchSize", repairBlockBatchSize, "error", err)
	_, err = bc.writeCanonicalFromBlock(lastBlk, toBlock, 1)
	return err
}

// writeCanonicalFromBlock writes the canonical chain from [startBlock] back to the genesis
// using [batchSize] for each write. Returns the last block that was successfully written
// if an error occurs, which is guaranteed to be non-nil.
// assumes that [startBlock] and [toBlock] are non-nil
func (bc *BlockChain) writeCanonicalFromBlock(startBlock, toBlock *types.Block, batchSize int) (*types.Block, error) {
	current := startBlock
	// assumes [startBlock] is non-nil
	lastBlk := startBlock

	currentSize := 0
	totalUpdates := 0
	batch := bc.db.NewBatch()

	log.Debug("repairing canonical chain from block", "hash", current.Hash().String(), "number", current.NumberU64())

	for current.Hash() != toBlock.Hash() {
		blkNumber := current.NumberU64()
		log.Debug("repairing block", "hash", current.Hash().String(), "height", blkNumber)

		rawdb.WriteCanonicalHash(batch, current.Hash(), current.NumberU64())
		rawdb.WriteTxLookupEntriesByBlock(batch, current)
		currentSize += 1
		if currentSize >= batchSize {
			totalUpdates += currentSize
			log.Debug("writing repair batch", "totalUpdates", totalUpdates, "size", currentSize)

			bc.chainmu.Lock()
			// Flush the whole batch into the disk
			if err := batch.Write(); err != nil {
				// If the batch write failed, unlock and return [lastBlk] and the error
				bc.chainmu.Unlock()
				return lastBlk, fmt.Errorf("failed to write batch with size %d at current block height %d: %s", currentSize, blkNumber, err)
			}
			bc.chainmu.Unlock()
			currentSize = 0
			// Update [lastBlk] to current since it was successfully updated
			// [current] is guaranteed to be non-nil here because of the check
			// at the start of the for loop.
			lastBlk = current
			batch = bc.db.NewBatch()
		}

		parent := bc.GetBlockByHash(current.ParentHash())
		if parent == nil {
			return lastBlk, fmt.Errorf("failed to get parent of block %s, with parent hash %s", current.Hash().String(), current.ParentHash().String())
		} else {
			current = parent
		}
	}

	if currentSize > 0 {
		totalUpdates += currentSize
		log.Debug("writing repair batch", "totalUpdates", totalUpdates, "size", currentSize)

		bc.chainmu.Lock()
		// Flush the whole batch into the disk
		if err := batch.Write(); err != nil {
			// If the batch write failed, unlock and return [lastBlk] and the error
			bc.chainmu.Unlock()
			return lastBlk, fmt.Errorf("failed to write final batch due to: %w", err)
		}
		bc.chainmu.Unlock()
	}
	log.Debug("finished repairs", "totalUpdates", totalUpdates)

	return toBlock, nil
}

// GetReceiptsByHash retrieves the receipts for all transactions in a given block.
func (bc *BlockChain) GetReceiptsByHash(hash common.Hash) types.Receipts {
	if receipts, ok := bc.receiptsCache.Get(hash); ok {
		return receipts.(types.Receipts)
	}
	number := rawdb.ReadHeaderNumber(bc.db, hash)
	if number == nil {
		return nil
	}
	receipts := rawdb.ReadReceipts(bc.db, hash, *number, bc.chainConfig)
	if receipts == nil {
		return nil
	}
	bc.receiptsCache.Add(hash, receipts)
	return receipts
}

// GetBlocksFromHash returns the block corresponding to hash and up to n-1 ancestors.
// [deprecated by eth/62]
func (bc *BlockChain) GetBlocksFromHash(hash common.Hash, n int) (blocks []*types.Block) {
	number := bc.hc.GetBlockNumber(hash)
	if number == nil {
		return nil
	}
	for i := 0; i < n; i++ {
		block := bc.GetBlock(hash, *number)
		if block == nil {
			break
		}
		blocks = append(blocks, block)
		hash = block.ParentHash()
		*number--
	}
	return
}

// GetUnclesInChain retrieves all the uncles from a given block backwards until
// a specific distance is reached.
func (bc *BlockChain) GetUnclesInChain(block *types.Block, length int) []*types.Header {
	uncles := []*types.Header{}
	for i := 0; block != nil && i < length; i++ {
		uncles = append(uncles, block.Uncles()...)
		block = bc.GetBlock(block.ParentHash(), block.NumberU64()-1)
	}
	return uncles
}

// TrieNode retrieves a blob of data associated with a trie node
// either from ephemeral in-memory cache, or from persistent storage.
func (bc *BlockChain) TrieNode(hash common.Hash) ([]byte, error) {
	return bc.stateCache.TrieDB().Node(hash)
}

// ContractCode retrieves a blob of data associated with a contract hash
// either from ephemeral in-memory cache, or from persistent storage.
func (bc *BlockChain) ContractCode(hash common.Hash) ([]byte, error) {
	return bc.stateCache.ContractCode(common.Hash{}, hash)
}

// ContractCodeWithPrefix retrieves a blob of data associated with a contract
// hash either from ephemeral in-memory cache, or from persistent storage.
//
// If the code doesn't exist in the in-memory cache, check the storage with
// new code scheme.
func (bc *BlockChain) ContractCodeWithPrefix(hash common.Hash) ([]byte, error) {
	type codeReader interface {
		ContractCodeWithPrefix(addrHash, codeHash common.Hash) ([]byte, error)
	}
	return bc.stateCache.(codeReader).ContractCodeWithPrefix(common.Hash{}, hash)
}

// Stop stops the blockchain service. If any imports are currently in progress
// it will abort them using the procInterrupt.
func (bc *BlockChain) Stop() {
	if !atomic.CompareAndSwapInt32(&bc.running, 0, 1) {
		return
	}
	// Unsubscribe all subscriptions registered from blockchain
	bc.scope.Close()
	close(bc.quit)
	bc.StopInsert()
	bc.wg.Wait()

	// Ensure that the entirety of the state snapshot is journalled to disk.
	var snapBase common.Hash
	if bc.snaps != nil {
		var err error
		if snapBase, err = bc.snaps.Journal(bc.CurrentBlock().Root()); err != nil {
			log.Error("Failed to journal state snapshot", "err", err)
		}
	}
	// Ensure the state of a recent block is also stored to disk before exiting.
	// We're writing three different states to catch different restart scenarios:
	//  - HEAD:     So we don't need to reprocess any blocks in the general case
	//  - HEAD-1:   So we don't do large reorgs if our HEAD becomes an uncle
	//  - HEAD-127: So we have a hard limit on the number of blocks reexecuted
	if !bc.cacheConfig.TrieDirtyDisabled {
		triedb := bc.stateCache.TrieDB()

		for _, offset := range []uint64{0, 1, TriesInMemory - 1} {
			if number := bc.CurrentBlock().NumberU64(); number > offset {
				recent := bc.GetBlockByNumber(number - offset)

				log.Info("Writing cached state to disk", "block", recent.Number(), "hash", recent.Hash(), "root", recent.Root())
				if err := triedb.Commit(recent.Root(), true, nil); err != nil {
					log.Error("Failed to commit recent state trie", "err", err)
				}
			}
		}
		if snapBase != (common.Hash{}) {
			log.Info("Writing snapshot state to disk", "root", snapBase)
			if err := triedb.Commit(snapBase, true, nil); err != nil {
				log.Error("Failed to commit recent state trie", "err", err)
			}
		}
		for !bc.triegc.Empty() {
			triedb.Dereference(bc.triegc.PopItem().(common.Hash))
		}
		if size, _ := triedb.Size(); size != 0 {
			log.Error("Dangling trie nodes after full cleanup")
		}
	}
	// Ensure all live cached entries be saved into disk, so that we can skip
	// cache warmup when node restarts.
	if bc.cacheConfig.TrieCleanJournal != "" {
		triedb := bc.stateCache.TrieDB()
		triedb.SaveCache(bc.cacheConfig.TrieCleanJournal)
	}
	log.Info("Blockchain stopped")
}

// StopInsert interrupts all insertion methods, causing them to return
// errInsertionInterrupted as soon as possible. Insertion is permanently disabled after
// calling this method.
func (bc *BlockChain) StopInsert() {
	atomic.StoreInt32(&bc.procInterrupt, 1)
}

// insertStopped returns true after StopInsert has been called.
func (bc *BlockChain) insertStopped() bool {
	return atomic.LoadInt32(&bc.procInterrupt) == 1
}

// procFutureBlocks has been removed because there is no need for a concept
// of future blocks in the context of coreth.
// Original Code:
// func (bc *BlockChain) procFutureBlocks() {
// 	blocks := make([]*types.Block, 0, bc.futureBlocks.Len())
// 	for _, hash := range bc.futureBlocks.Keys() {
// 		if block, exist := bc.futureBlocks.Peek(hash); exist {
// 			blocks = append(blocks, block.(*types.Block))
// 		}
// 	}
// 	if len(blocks) > 0 {
// 		sort.Slice(blocks, func(i, j int) bool {
// 			return blocks[i].NumberU64() < blocks[j].NumberU64()
// 		})
// 		// Insert one by one as chain insertion needs contiguous ancestry between blocks
// 		for i := range blocks {
// 			bc.InsertChain(blocks[i : i+1])
// 		}
// 	}
// }

// WriteStatus status of write
type WriteStatus byte

const (
	NonStatTy WriteStatus = iota
	CanonStatTy
	SideStatTy
)

// Original code:
// // truncateAncient rewinds the blockchain to the specified header and deletes all
// // data in the ancient store that exceeds the specified header.
// func (bc *BlockChain) truncateAncient(head uint64) error {
// 	frozen, err := bc.db.Ancients()
// 	if err != nil {
// 		return err
// 	}
// 	// Short circuit if there is no data to truncate in ancient store.
// 	if frozen <= head+1 {
// 		return nil
// 	}
// 	// Truncate all the data in the freezer beyond the specified head
// 	if err := bc.db.TruncateAncients(head + 1); err != nil {
// 		return err
// 	}
// 	// Clear out any stale content from the caches
// 	bc.hc.headerCache.Purge()
// 	bc.hc.tdCache.Purge()
// 	bc.hc.numberCache.Purge()
//
// 	// Clear out any stale content from the caches
// 	bc.bodyCache.Purge()
// 	bc.bodyRLPCache.Purge()
// 	bc.receiptsCache.Purge()
// 	bc.blockCache.Purge()
// 	bc.txLookupCache.Purge()
// 	// bc.futureBlocks.Purge()
//
// 	log.Info("Rewind ancient data", "number", head)
// 	return nil
// }
//
// // numberHash is just a container for a number and a hash, to represent a block
// type numberHash struct {
// 	number uint64
// 	hash   common.Hash
// }

// Original code:
// // InsertReceiptChain attempts to complete an already existing header chain with
// // transaction and receipt data.
// func (bc *BlockChain) InsertReceiptChain(blockChain types.Blocks, receiptChain []types.Receipts, ancientLimit uint64) (int, error) {
// 	// We don't require the chainMu here since we want to maximize the
// 	// concurrency of header insertion and receipt insertion.
// 	bc.wg.Add(1)
// 	defer bc.wg.Done()
//
// 	var (
// 		ancientBlocks, liveBlocks     types.Blocks
// 		ancientReceipts, liveReceipts []types.Receipts
// 	)
// 	// Do a sanity check that the provided chain is actually ordered and linked
// 	for i := 0; i < len(blockChain); i++ {
// 		if i != 0 {
// 			if blockChain[i].NumberU64() != blockChain[i-1].NumberU64()+1 || blockChain[i].ParentHash() != blockChain[i-1].Hash() {
// 				log.Error("Non contiguous receipt insert", "number", blockChain[i].Number(), "hash", blockChain[i].Hash(), "parent", blockChain[i].ParentHash(),
// 					"prevnumber", blockChain[i-1].Number(), "prevhash", blockChain[i-1].Hash())
// 				return 0, fmt.Errorf("non contiguous insert: item %d is #%d [%x…], item %d is #%d [%x…] (parent [%x…])", i-1, blockChain[i-1].NumberU64(),
// 					blockChain[i-1].Hash().Bytes()[:4], i, blockChain[i].NumberU64(), blockChain[i].Hash().Bytes()[:4], blockChain[i].ParentHash().Bytes()[:4])
// 			}
// 		}
// 		if blockChain[i].NumberU64() <= ancientLimit {
// 			ancientBlocks, ancientReceipts = append(ancientBlocks, blockChain[i]), append(ancientReceipts, receiptChain[i])
// 		} else {
// 			liveBlocks, liveReceipts = append(liveBlocks, blockChain[i]), append(liveReceipts, receiptChain[i])
// 		}
// 	}
//
// 	var (
// 		stats = struct{ processed, ignored int32 }{}
// 		start = time.Now()
// 		size  = 0
// 	)
// 	// updateHead updates the head fast sync block if the inserted blocks are better
// 	// and returns an indicator whether the inserted blocks are canonical.
// 	updateHead := func(head *types.Block) bool {
// 		bc.chainmu.Lock()
//
// 		// Rewind may have occurred, skip in that case.
// 		if bc.CurrentHeader().Number.Cmp(head.Number()) >= 0 {
// 			currentFastBlock, td := bc.CurrentFastBlock(), bc.GetTd(head.Hash(), head.NumberU64())
// 			if bc.GetTd(currentFastBlock.Hash(), currentFastBlock.NumberU64()).Cmp(td) < 0 {
// 				rawdb.WriteHeadFastBlockHash(bc.db, head.Hash())
// 				bc.currentFastBlock.Store(head)
// 				headFastBlockGauge.Update(int64(head.NumberU64()))
// 				bc.chainmu.Unlock()
// 				return true
// 			}
// 		}
// 		bc.chainmu.Unlock()
// 		return false
// 	}
// 	// writeAncient writes blockchain and corresponding receipt chain into ancient store.
// 	//
// 	// this function only accepts canonical chain data. All side chain will be reverted
// 	// eventually.
// 	writeAncient := func(blockChain types.Blocks, receiptChain []types.Receipts) (int, error) {
// 		var (
// 			previous = bc.CurrentFastBlock()
// 			batch    = bc.db.NewBatch()
// 		)
// 		// If any error occurs before updating the head or we are inserting a side chain,
// 		// all the data written this time wll be rolled back.
// 		defer func() {
// 			if previous != nil {
// 				if err := bc.truncateAncient(previous.NumberU64()); err != nil {
// 					log.Crit("Truncate ancient store failed", "err", err)
// 				}
// 			}
// 		}()
// 		var deleted []*numberHash
// 		for i, block := range blockChain {
// 			// Short circuit insertion if shutting down or processing failed
// 			if bc.insertStopped() {
// 				return 0, errInsertionInterrupted
// 			}
// 			// Short circuit insertion if it is required(used in testing only)
// 			if bc.terminateInsert != nil && bc.terminateInsert(block.Hash(), block.NumberU64()) {
// 				return i, errors.New("insertion is terminated for testing purpose")
// 			}
// 			// Short circuit if the owner header is unknown
// 			if !bc.HasHeader(block.Hash(), block.NumberU64()) {
// 				return i, fmt.Errorf("containing header #%d [%x…] unknown", block.Number(), block.Hash().Bytes()[:4])
// 			}
// 			var (
// 				start  = time.Now()
// 				logged = time.Now()
// 				count  int
// 			)
// 			// Migrate all ancient blocks. This can happen if someone upgrades from Geth
// 			// 1.8.x to 1.9.x mid-fast-sync. Perhaps we can get rid of this path in the
// 			// long term.
// 			for {
// 				// We can ignore the error here since light client won't hit this code path.
// 				frozen, _ := bc.db.Ancients()
// 				if frozen >= block.NumberU64() {
// 					break
// 				}
// 				h := rawdb.ReadCanonicalHash(bc.db, frozen)
// 				b := rawdb.ReadBlock(bc.db, h, frozen)
// 				size += rawdb.WriteAncientBlock(bc.db, b, rawdb.ReadReceipts(bc.db, h, frozen, bc.chainConfig), rawdb.ReadTd(bc.db, h, frozen))
// 				count += 1
//
// 				// Always keep genesis block in active database.
// 				if b.NumberU64() != 0 {
// 					deleted = append(deleted, &numberHash{b.NumberU64(), b.Hash()})
// 				}
// 				if time.Since(logged) > 8*time.Second {
// 					log.Info("Migrating ancient blocks", "count", count, "elapsed", common.PrettyDuration(time.Since(start)))
// 					logged = time.Now()
// 				}
// 				// Don't collect too much in-memory, write it out every 100K blocks
// 				if len(deleted) > 100000 {
// 					// Sync the ancient store explicitly to ensure all data has been flushed to disk.
// 					if err := bc.db.Sync(); err != nil {
// 						return 0, err
// 					}
// 					// Wipe out canonical block data.
// 					for _, nh := range deleted {
// 						rawdb.DeleteBlockWithoutNumber(batch, nh.hash, nh.number)
// 						rawdb.DeleteCanonicalHash(batch, nh.number)
// 					}
// 					if err := batch.Write(); err != nil {
// 						return 0, err
// 					}
// 					batch.Reset()
// 					// Wipe out side chain too.
// 					for _, nh := range deleted {
// 						for _, hash := range rawdb.ReadAllHashes(bc.db, nh.number) {
// 							rawdb.DeleteBlock(batch, hash, nh.number)
// 						}
// 					}
// 					if err := batch.Write(); err != nil {
// 						return 0, err
// 					}
// 					batch.Reset()
// 					deleted = deleted[0:]
// 				}
// 			}
// 			if count > 0 {
// 				log.Info("Migrated ancient blocks", "count", count, "elapsed", common.PrettyDuration(time.Since(start)))
// 			}
// 			// Flush data into ancient database.
// 			size += rawdb.WriteAncientBlock(bc.db, block, receiptChain[i], bc.GetTd(block.Hash(), block.NumberU64()))
//
// 			// Write tx indices if any condition is satisfied:
// 			// * If user requires to reserve all tx indices(txlookuplimit=0)
// 			// * If all ancient tx indices are required to be reserved(txlookuplimit is even higher than ancientlimit)
// 			// * If block number is large enough to be regarded as a recent block
// 			// It means blocks below the ancientLimit-txlookupLimit won't be indexed.
// 			//
// 			// But if the `TxIndexTail` is not nil, e.g. Geth is initialized with
// 			// an external ancient database, during the setup, blockchain will start
// 			// a background routine to re-indexed all indices in [ancients - txlookupLimit, ancients)
// 			// range. In this case, all tx indices of newly imported blocks should be
// 			// generated.
// 			if bc.txLookupLimit == 0 || ancientLimit <= bc.txLookupLimit || block.NumberU64() >= ancientLimit-bc.txLookupLimit {
// 				rawdb.WriteTxLookupEntriesByBlock(batch, block)
// 			} else if rawdb.ReadTxIndexTail(bc.db) != nil {
// 				rawdb.WriteTxLookupEntriesByBlock(batch, block)
// 			}
// 			stats.processed++
// 		}
// 		// Flush all tx-lookup index data.
// 		size += batch.ValueSize()
// 		if err := batch.Write(); err != nil {
// 			return 0, err
// 		}
// 		batch.Reset()
//
// 		// Sync the ancient store explicitly to ensure all data has been flushed to disk.
// 		if err := bc.db.Sync(); err != nil {
// 			return 0, err
// 		}
// 		if !updateHead(blockChain[len(blockChain)-1]) {
// 			return 0, errors.New("side blocks can't be accepted as the ancient chain data")
// 		}
// 		previous = nil // disable rollback explicitly
//
// 		// Wipe out canonical block data.
// 		for _, nh := range deleted {
// 			rawdb.DeleteBlockWithoutNumber(batch, nh.hash, nh.number)
// 			rawdb.DeleteCanonicalHash(batch, nh.number)
// 		}
// 		for _, block := range blockChain {
// 			// Always keep genesis block in active database.
// 			if block.NumberU64() != 0 {
// 				rawdb.DeleteBlockWithoutNumber(batch, block.Hash(), block.NumberU64())
// 				rawdb.DeleteCanonicalHash(batch, block.NumberU64())
// 			}
// 		}
// 		if err := batch.Write(); err != nil {
// 			return 0, err
// 		}
// 		batch.Reset()
//
// 		// Wipe out side chain too.
// 		for _, nh := range deleted {
// 			for _, hash := range rawdb.ReadAllHashes(bc.db, nh.number) {
// 				rawdb.DeleteBlock(batch, hash, nh.number)
// 			}
// 		}
// 		for _, block := range blockChain {
// 			// Always keep genesis block in active database.
// 			if block.NumberU64() != 0 {
// 				for _, hash := range rawdb.ReadAllHashes(bc.db, block.NumberU64()) {
// 					rawdb.DeleteBlock(batch, hash, block.NumberU64())
// 				}
// 			}
// 		}
// 		if err := batch.Write(); err != nil {
// 			return 0, err
// 		}
// 		return 0, nil
// 	}
// 	// writeLive writes blockchain and corresponding receipt chain into active store.
// 	writeLive := func(blockChain types.Blocks, receiptChain []types.Receipts) (int, error) {
// 		skipPresenceCheck := false
// 		batch := bc.db.NewBatch()
// 		for i, block := range blockChain {
// 			// Short circuit insertion if shutting down or processing failed
// 			if bc.insertStopped() {
// 				return 0, errInsertionInterrupted
// 			}
// 			// Short circuit if the owner header is unknown
// 			if !bc.HasHeader(block.Hash(), block.NumberU64()) {
// 				return i, fmt.Errorf("containing header #%d [%x…] unknown", block.Number(), block.Hash().Bytes()[:4])
// 			}
// 			if !skipPresenceCheck {
// 				// Ignore if the entire data is already known
// 				if bc.HasBlock(block.Hash(), block.NumberU64()) {
// 					stats.ignored++
// 					continue
// 				} else {
// 					// If block N is not present, neither are the later blocks.
// 					// This should be true, but if we are mistaken, the shortcut
// 					// here will only cause overwriting of some existing data
// 					skipPresenceCheck = true
// 				}
// 			}
// 			// Write all the data out into the database
// 			rawdb.WriteBody(batch, block.Hash(), block.NumberU64(), block.Body())
// 			rawdb.WriteReceipts(batch, block.Hash(), block.NumberU64(), receiptChain[i])
// 			rawdb.WriteTxLookupEntriesByBlock(batch, block) // Always write tx indices for live blocks, we assume they are needed
//
// 			// Write everything belongs to the blocks into the database. So that
// 			// we can ensure all components of body is completed(body, receipts,
// 			// tx indexes)
// 			if batch.ValueSize() >= ethdb.IdealBatchSize {
// 				if err := batch.Write(); err != nil {
// 					return 0, err
// 				}
// 				size += batch.ValueSize()
// 				batch.Reset()
// 			}
// 			stats.processed++
// 		}
// 		// Write everything belongs to the blocks into the database. So that
// 		// we can ensure all components of body is completed(body, receipts,
// 		// tx indexes)
// 		if batch.ValueSize() > 0 {
// 			size += batch.ValueSize()
// 			if err := batch.Write(); err != nil {
// 				return 0, err
// 			}
// 		}
// 		updateHead(blockChain[len(blockChain)-1])
// 		return 0, nil
// 	}
// 	// Write downloaded chain data and corresponding receipt chain data
// 	if len(ancientBlocks) > 0 {
// 		if n, err := writeAncient(ancientBlocks, ancientReceipts); err != nil {
// 			if err == errInsertionInterrupted {
// 				return 0, nil
// 			}
// 			return n, err
// 		}
// 	}
// 	// Write the tx index tail (block number from where we index) before write any live blocks
// 	if len(liveBlocks) > 0 && liveBlocks[0].NumberU64() == ancientLimit+1 {
// 		// The tx index tail can only be one of the following two options:
// 		// * 0: all ancient blocks have been indexed
// 		// * ancient-limit: the indices of blocks before ancient-limit are ignored
// 		if tail := rawdb.ReadTxIndexTail(bc.db); tail == nil {
// 			if bc.txLookupLimit == 0 || ancientLimit <= bc.txLookupLimit {
// 				rawdb.WriteTxIndexTail(bc.db, 0)
// 			} else {
// 				rawdb.WriteTxIndexTail(bc.db, ancientLimit-bc.txLookupLimit)
// 			}
// 		}
// 	}
// 	if len(liveBlocks) > 0 {
// 		if n, err := writeLive(liveBlocks, liveReceipts); err != nil {
// 			if err == errInsertionInterrupted {
// 				return 0, nil
// 			}
// 			return n, err
// 		}
// 	}
//
// 	head := blockChain[len(blockChain)-1]
// 	context := []interface{}{
// 		"count", stats.processed, "elapsed", common.PrettyDuration(time.Since(start)),
// 		"number", head.Number(), "hash", head.Hash(), "age", common.PrettyAge(time.Unix(int64(head.Time()), 0)),
// 		"size", common.StorageSize(size),
// 	}
// 	if stats.ignored > 0 {
// 		context = append(context, []interface{}{"ignored", stats.ignored}...)
// 	}
// 	log.Info("Imported new block receipts", context...)
//
// 	return 0, nil
// }

// SetTxLookupLimit is responsible for updating the txlookup limit to the
// original one stored in db if the new mismatches with the old one.
func (bc *BlockChain) SetTxLookupLimit(limit uint64) {
	bc.txLookupLimit = limit
}

// TxLookupLimit retrieves the txlookup limit used by blockchain to prune
// stale transaction indices.
func (bc *BlockChain) TxLookupLimit() uint64 {
	return bc.txLookupLimit
}

var lastWrite uint64

// Original Code:
// // writeBlockWithoutState writes only the block and its metadata to the database,
// // but does not write any state. This is used to construct competing side forks
// // up to the point where they exceed the canonical total difficulty.
// func (bc *BlockChain) writeBlockWithoutState(block *types.Block, td *big.Int) (err error) {
// 	bc.wg.Add(1)
// 	defer bc.wg.Done()
//
// 	batch := bc.db.NewBatch()
// 	rawdb.WriteTd(batch, block.Hash(), block.NumberU64(), td)
// 	rawdb.WriteBlock(batch, block)
// 	if err := batch.Write(); err != nil {
// 		log.Crit("Failed to write block into disk", "err", err)
// 	}
// 	return nil
// }

// SetPreference attempts to update the head block to be the provided block and
// emits a ChainHeadEvent if successful. This function will handle all reorg
// side effects, if necessary.
//
// Note: This function should ONLY be called on blocks that have already been
// inserted into the chain.
//
// Assumes [bc.chainmu] is not held by the caller.
func (bc *BlockChain) SetPreference(block *types.Block) error {
	bc.chainmu.Lock()
	defer bc.chainmu.Unlock()

	return bc.setPreference(block)
}

// setPreference attempts to update the head block to be the provided block and
// emits a ChainHeadEvent if successful. This function will handle all reorg
// side effects, if necessary.
//
// Assumes [bc.chainmu] is held by the caller.
func (bc *BlockChain) setPreference(block *types.Block) error {
	current := bc.CurrentBlock()

	// Return early if the current block is already the block
	// we are trying to write.
	if current.Hash() == block.Hash() {
		return nil
	}

	log.Debug("Setting preference", "number", block.Number(), "hash", block.Hash())

	// writeKnownBlock updates the head block and will handle any reorg side
	// effects automatically.
	if err := bc.writeKnownBlock(block); err != nil {
		return fmt.Errorf("unable to invoke writeKnownBlock: %w", err)
	}

	// Send an ChainHeadEvent if we end up altering
	// the head block. Many internal aysnc processes rely on
	// receiving these events (i.e. the TxPool).
	bc.chainHeadFeed.Send(ChainHeadEvent{Block: block})
	return nil
}

// LastAcceptedBlock returns the last block to be marked as accepted.
func (bc *BlockChain) LastAcceptedBlock() *types.Block {
	bc.chainmu.Lock()
	defer bc.chainmu.Unlock()

	return bc.lastAccepted
}

// Accept sets a minimum height at which no reorg can pass. Additionally,
// this function may trigger a reorg if the block being accepted is not in the
// canonical chain.
//
// Assumes [bc.chainmu] is not held by the caller.
func (bc *BlockChain) Accept(block *types.Block) error {
	bc.chainmu.Lock()
	defer bc.chainmu.Unlock()

	// If the lastAccepted block is non-nil (nil during initialization), the
	// block we are accepting must have a parent hash equal to it.
	if bc.lastAccepted != nil && bc.lastAccepted.Hash() != block.ParentHash() {
		return fmt.Errorf(
			"expected accepted parent block hash %s but got %s",
			bc.lastAccepted.Hash().Hex(),
			block.ParentHash().Hex(),
		)
	}

	// If the canonical hash at the block height does not match the block we are
	// accepting, we need to trigger a reorg.
	canonical := bc.GetCanonicalHash(block.NumberU64())
	if canonical != block.Hash() {
		log.Debug("Accepting block in non-canonical chain", "number", block.Number(), "hash", block.Hash())
		if err := bc.setPreference(block); err != nil {
			return fmt.Errorf("could not set block %d:%s as preferred: %w", block.Number(), block.Hash(), err)
		}
	}

	bc.lastAccepted = block

	// Fetch block logs
	receipts := rawdb.ReadReceipts(bc.db, block.Hash(), block.NumberU64(), bc.chainConfig)
	var logs []*types.Log
	for _, receipt := range receipts {
		for _, log := range receipt.Logs {
			l := *log
			logs = append(logs, &l)
		}
	}

	// Update accepted feeds
	bc.chainAcceptedFeed.Send(ChainEvent{Block: block, Hash: block.Hash(), Logs: logs})
	if len(logs) > 0 {
		bc.logsAcceptedFeed.Send(logs)
	}
	if len(block.Transactions()) != 0 {
		bc.txAcceptedFeed.Send(NewTxsEvent{block.Transactions()})
	}

	return nil
}

// writeKnownBlock updates the head block flag with a known block
// and introduces chain reorg if necessary.
func (bc *BlockChain) writeKnownBlock(block *types.Block) error {
	bc.wg.Add(1)
	defer bc.wg.Done()

	current := bc.CurrentBlock()
	if block.ParentHash() != current.Hash() {
		if err := bc.reorg(current, block); err != nil {
			return err
		}
	}
	bc.writeHeadBlock(block)
	return nil
}

// WriteBlockWithState writes the block and all associated state to the database.
func (bc *BlockChain) WriteBlockWithState(block *types.Block, receipts []*types.Receipt, logs []*types.Log, state *state.StateDB, emitHeadEvent bool) (status WriteStatus, err error) {
	bc.chainmu.Lock()
	defer bc.chainmu.Unlock()

	return bc.writeBlockWithState(block, receipts, logs, state, emitHeadEvent)
}

// writeBlockWithState writes the block and all associated state to the database,
// but is expects the chain mutex to be held.
func (bc *BlockChain) writeBlockWithState(block *types.Block, receipts []*types.Receipt, logs []*types.Log, state *state.StateDB, emitHeadEvent bool) (status WriteStatus, err error) {
	bc.wg.Add(1)
	defer bc.wg.Done()

	// Calculate the total difficulty of the block
	ptd := bc.GetTd(block.ParentHash(), block.NumberU64()-1)
	if ptd == nil {
		return NonStatTy, consensus.ErrUnknownAncestor
	}
	// Make sure no inconsistent state is leaked during insertion
	// currentBlock := bc.CurrentBlock()
	// localTd := bc.GetTd(currentBlock.Hash(), currentBlock.NumberU64())
	externTd := new(big.Int).Add(block.Difficulty(), ptd)

	// Irrelevant of the canonical status, write the block itself to the database.
	//
	// Note all the components of block(td, hash->number map, header, body, receipts)
	// should be written atomically. BlockBatch is used for containing all components.
	blockBatch := bc.db.NewBatch()
	rawdb.WriteTd(blockBatch, block.Hash(), block.NumberU64(), externTd)
	rawdb.WriteBlock(blockBatch, block)
	rawdb.WriteReceipts(blockBatch, block.Hash(), block.NumberU64(), receipts)
	rawdb.WritePreimages(blockBatch, state.Preimages())
	if err := blockBatch.Write(); err != nil {
		log.Crit("Failed to write block into disk", "err", err)
	}
	// Commit all cached state changes into underlying memory database.
	root, err := state.Commit(bc.chainConfig.IsEIP158(block.Number()))
	if err != nil {
		return NonStatTy, err
	}
	triedb := bc.stateCache.TrieDB()

	// If we're running an archive node, always flush
	if bc.cacheConfig.TrieDirtyDisabled {
		if err := triedb.Commit(root, false, nil); err != nil {
			return NonStatTy, err
		}
	} else {
		// Full but not archive node, do proper garbage collection
		triedb.Reference(root, common.Hash{}) // metadata reference to keep trie alive
		bc.triegc.Push(root, -int64(block.NumberU64()))

		if current := block.NumberU64(); current > TriesInMemory {
			// If we exceeded our memory allowance, flush matured singleton nodes to disk
			var (
				nodes, imgs = triedb.Size()
				limit       = common.StorageSize(bc.cacheConfig.TrieDirtyLimit) * 1024 * 1024
			)
			if nodes > limit || imgs > 4*1024*1024 {
				triedb.Cap(limit - ethdb.IdealBatchSize)
			}
			// Find the next state trie we need to commit
			chosen := current - TriesInMemory

			// If we exceeded out time allowance, flush an entire trie to disk
			if bc.gcproc > bc.cacheConfig.TrieTimeLimit {
				// If the header is missing (canonical chain behind), we're reorging a low
				// diff sidechain. Suspend committing until this operation is completed.
				header := bc.GetHeaderByNumber(chosen)
				if header == nil {
					log.Warn("Reorg in progress, trie commit postponed", "number", chosen)
				} else {
					// If we're exceeding limits but haven't reached a large enough memory gap,
					// warn the user that the system is becoming unstable.
					if chosen < lastWrite+TriesInMemory && bc.gcproc >= 2*bc.cacheConfig.TrieTimeLimit {
						log.Info("State in memory for too long, committing", "time", bc.gcproc, "allowance", bc.cacheConfig.TrieTimeLimit, "optimum", float64(chosen-lastWrite)/TriesInMemory)
					}
					// Flush an entire trie and restart the counters
					triedb.Commit(header.Root, true, nil)
					lastWrite = chosen
					bc.gcproc = 0
				}
			}
			// Garbage collect anything below our required write retention
			for !bc.triegc.Empty() {
				root, number := bc.triegc.Pop()
				if uint64(-number) > chosen {
					bc.triegc.Push(root, number)
					break
				}
				triedb.Dereference(root.(common.Hash))
			}
		}
	}

	// Original code:
	// // If the total difficulty is higher than our known, add it to the canonical chain
	// // Second clause in the if statement reduces the vulnerability to selfish mining.
	// // Please refer to http://www.cs.cornell.edu/~ie53/publications/btcProcFC.pdf
	// reorg := externTd.Cmp(localTd) > 0
	// currentBlock = bc.CurrentBlock()
	// if !reorg && externTd.Cmp(localTd) == 0 {
	// 	// Split same-difficulty blocks by number, then preferentially select
	// 	// the block generated by the local miner as the canonical block.
	// 	if block.NumberU64() < currentBlock.NumberU64() {
	// 		reorg = true
	// 	} else if block.NumberU64() == currentBlock.NumberU64() {
	// 		var currentPreserve, blockPreserve bool
	// 		if bc.shouldPreserve != nil {
	// 			currentPreserve, blockPreserve = bc.shouldPreserve(currentBlock), bc.shouldPreserve(block)
	// 		}
	// 		reorg = !currentPreserve && (blockPreserve || mrand.Float64() < 0.5)
	// 	}
	// }

	// If a new block references the current block, we consider it canonical.
	// Otherwise, we mark it as a side chain block.
	currentBlock := bc.CurrentBlock()
	if block.ParentHash() == currentBlock.Hash() {
		status = CanonStatTy
	} else {
		status = SideStatTy
	}
	// Set new head.
	if status == CanonStatTy {
		bc.writeHeadBlock(block)
	}
	// bc.futureBlocks.Remove(block.Hash())

	if status == CanonStatTy {
		bc.chainFeed.Send(ChainEvent{Block: block, Hash: block.Hash(), Logs: logs})
		if len(logs) > 0 {
			bc.logsFeed.Send(logs)
		}
		// In theory we should fire a ChainHeadEvent when we inject
		// a canonical block, but sometimes we can insert a batch of
		// canonicial blocks. Avoid firing too much ChainHeadEvents,
		// we will fire an accumulated ChainHeadEvent and disable fire
		// event here.
		if emitHeadEvent {
			bc.chainHeadFeed.Send(ChainHeadEvent{Block: block})
		}
	} else {
		bc.chainSideFeed.Send(ChainSideEvent{Block: block})
	}
	return status, nil
}

// Original Code:
// addFutureBlock checks if the block is within the max allowed window to get
// accepted for future processing, and returns an error if the block is too far
// ahead and was not added.
// func (bc *BlockChain) addFutureBlock(block *types.Block) error {
// 	max := uint64(time.Now().Unix() + maxTimeFutureBlocks)
// 	if block.Time() > max {
// 		return fmt.Errorf("future block timestamp %v > allowed %v", block.Time(), max)
// 	}
// 	bc.futureBlocks.Add(block.Hash(), block)
// 	return nil
// }

// InsertChain attempts to insert the given batch of blocks in to the canonical
// chain or, otherwise, create a fork. If an error is returned it will return
// the index number of the failing block as well an error describing what went
// wrong.
//
// After insertion is done, all accumulated events will be fired.
func (bc *BlockChain) InsertChain(chain types.Blocks) (int, error) {
	// Sanity check that we have something meaningful to import
	if len(chain) == 0 {
		return 0, nil
	}

	bc.blockProcFeed.Send(true)
	defer bc.blockProcFeed.Send(false)

	// Remove already known canon-blocks
	var (
		block, prev *types.Block
	)
	// Do a sanity check that the provided chain is actually ordered and linked
	for i := 1; i < len(chain); i++ {
		block = chain[i]
		prev = chain[i-1]
		if block.NumberU64() != prev.NumberU64()+1 || block.ParentHash() != prev.Hash() {
			// Chain broke ancestry, log a message (programming error) and skip insertion
			log.Error("Non contiguous block insert", "number", block.Number(), "hash", block.Hash(),
				"parent", block.ParentHash(), "prevnumber", prev.Number(), "prevhash", prev.Hash())

			return 0, fmt.Errorf("non contiguous insert: item %d is #%d [%x…], item %d is #%d [%x…] (parent [%x…])", i-1, prev.NumberU64(),
				prev.Hash().Bytes()[:4], i, block.NumberU64(), block.Hash().Bytes()[:4], block.ParentHash().Bytes()[:4])
		}
	}
	// Pre-checks passed, start the full block imports
	bc.wg.Add(1)
	bc.chainmu.Lock()
	n, err := bc.insertChain(chain, true)
	bc.chainmu.Unlock()
	bc.wg.Done()

	return n, err
}

// insertChain is the internal implementation of InsertChain, which assumes that
// 1) chains are contiguous, and 2) The chain mutex is held.
//
// This method is split out so that import batches that require re-injecting
// historical blocks can do so without releasing the lock, which could lead to
// racey behaviour. If a sidechain import is in progress, and the historic state
// is imported, but then new canon-head is added before the actual sidechain
// completes, then the historic state could be pruned again
func (bc *BlockChain) insertChain(chain types.Blocks, verifySeals bool) (int, error) {
	// If the chain is terminating, don't even bother starting up
	if atomic.LoadInt32(&bc.procInterrupt) == 1 {
		return 0, nil
	}
	// Start a parallel signature recovery (signer will fluke on fork transition, minimal perf loss)
	senderCacher.recoverFromBlocks(types.MakeSigner(bc.chainConfig, chain[0].Number()), chain)

	var (
		stats     = insertStats{startTime: mclock.Now()}
		lastCanon *types.Block
	)
	// Fire a single chain head event if we've progressed the chain
	defer func() {
		if lastCanon != nil && bc.CurrentBlock().Hash() == lastCanon.Hash() {
			bc.chainHeadFeed.Send(ChainHeadEvent{lastCanon})
		}
	}()
	// Start the parallel header verifier
	headers := make([]*types.Header, len(chain))
	seals := make([]bool, len(chain))

	for i, block := range chain {
		headers[i] = block.Header()
		seals[i] = verifySeals
	}
	abort, results := bc.engine.VerifyHeaders(bc, headers, seals)
	defer close(abort)

	// Peek the error for the first block to decide the directing import logic
	it := newInsertIterator(chain, results, bc.validator)

	block, err := it.next()

	// Left-trim all the known blocks
	if err == ErrKnownBlock {
		// First block (and state) is known
		//   1. We did a roll-back, and should now do a re-import
		//   2. The block is stored as a sidechain, and is lying about it's stateroot, and passes a stateroot
		// 	    from the canonical chain, which has not been verified.
		// Skip all known blocks that are behind us

		// Original Code:
		// var (
		// current = bc.CurrentBlock()
		// localTd  = bc.GetTd(current.Hash(), current.NumberU64())
		// externTd = bc.GetTd(block.ParentHash(), block.NumberU64()-1) // The first block can't be nil
		// )
		// for block != nil && err == ErrKnownBlock {
		// 	externTd = new(big.Int).Add(externTd, block.Difficulty())
		// 	if localTd.Cmp(externTd) < 0 {
		// 		break
		// 	}
		// 	log.Debug("Ignoring already known block", "number", block.Number(), "hash", block.Hash())
		// 	stats.ignored++

		// 	block, err = it.next()
		// }
		// // The remaining blocks are still known blocks, the only scenario here is:
		// // During the fast sync, the pivot point is already submitted but rollback
		// // happens. Then node resets the head full block to a lower height via `rollback`
		// // and leaves a few known blocks in the database.
		// //
		// // When node runs a fast sync again, it can re-import a batch of known blocks via
		// // `insertChain` while a part of them have higher total difficulty than current
		// // head full block(new pivot point).
		// for block != nil && err == ErrKnownBlock {
		// 	log.Debug("Writing previously known block", "number", block.Number(), "hash", block.Hash())
		// 	if err := bc.writeKnownBlock(block); err != nil {
		// 		return it.index, err
		// 	}
		// 	lastCanon = block

		// 	block, err = it.next()
		// }
		// // Falls through to the block import

		// Re-inserting previously known blocks should not update the head block or
		// trigger a reorg. Rather, a reorg should only be triggered on previously
		// known blocks using [SetPreference] or [Accept].
		for block != nil && err == ErrKnownBlock {
			log.Debug("Ignoring already known block", "number", block.Number(), "hash", block.Hash())
			stats.ignored++

			block, err = it.next()
		}
		// Falls through to the block import
	}
	switch {
	// Original Code:
	// // First block is pruned, insert as sidechain and reorg only if TD grows enough
	// case errors.Is(err, consensus.ErrPrunedAncestor):
	// 	log.Debug("Pruned ancestor, inserting as sidechain", "number", block.Number(), "hash", block.Hash())
	// 	return bc.insertSideChain(block, it)

	// Pruning of the EVM is disabled, so we should never encounter this case.
	// Because side chain insertion can have complex side effects, we error when
	// we encounter it to prevent the accidental execution of these side effects.
	//
	// When supporting EVM pruning, we must re-enable this and ensure it is
	// compatible with external consensus invariants.
	case errors.Is(err, consensus.ErrPrunedAncestor):
		return 0, errors.New("side chain insertion is not supported")

	// First block is future, shove it (and all children) to the future queue (unknown ancestor)
	case errors.Is(err, consensus.ErrFutureBlock):
		// Original Code:
		// for block != nil && (it.index == 0 || errors.Is(err, consensus.ErrUnknownAncestor)) {
		// 	log.Debug("Future block, postponing import", "number", block.Number(), "hash", block.Hash())
		// 	if err := bc.addFutureBlock(block); err != nil {
		// 		return it.index, err
		// 	}
		// 	block, err = it.next()
		// }
		// stats.queued += it.processed()
		// stats.ignored += it.remaining()

		// // If there are any still remaining, mark as ignored
		// return it.index, err
		return 0, errFutureBlockUnsupported

	// Some other error occurred, abort
	case err != nil:
		// bc.futureBlocks.Remove(block.Hash())
		stats.ignored += len(it.chain)
		bc.reportBlock(block, nil, err)
		return it.index, err
	}
	// No validation errors for the first block (or chain prefix skipped)
	for ; block != nil && err == nil || err == ErrKnownBlock; block, err = it.next() {
		// If the chain is terminating, stop processing blocks
		if bc.insertStopped() {
			log.Debug("Abort during block processing")
			break
		}
		// If the header is a banned one, straight out abort
		if BadHashes[block.Hash()] {
			bc.reportBlock(block, nil, ErrBlacklistedHash)
			return it.index, ErrBlacklistedHash
		}
		// If the block is known (in the middle of the chain), it's a special case for
		// Clique blocks where they can share state among each other, so importing an
		// older block might complete the state of the subsequent one. In this case,
		// just skip the block (we already validated it once fully (and crashed), since
		// its header and body was already in the database).
		if err == ErrKnownBlock {
			logger := log.Debug
			if bc.chainConfig.Clique == nil {
				logger = log.Warn
			}
			logger("Inserted known block", "number", block.Number(), "hash", block.Hash(),
				"uncles", len(block.Uncles()), "txs", len(block.Transactions()), "gas", block.GasUsed(),
				"root", block.Root())

			// Special case. Commit the empty receipt slice if we meet the known
			// block in the middle. It can only happen in the clique chain. Whenever
			// we insert blocks via `insertSideChain`, we only commit `td`, `header`
			// and `body` if it's non-existent. Since we don't have receipts without
			// reexecution, so nothing to commit. But if the sidechain will be adpoted
			// as the canonical chain eventually, it needs to be reexecuted for missing
			// state, but if it's this special case here(skip reexecution) we will lose
			// the empty receipt entry.
			if len(block.Transactions()) == 0 {
				rawdb.WriteReceipts(bc.db, block.Hash(), block.NumberU64(), nil)
			} else {
				log.Error("Please file an issue, skip known block execution without receipt",
					"hash", block.Hash(), "number", block.NumberU64())
			}
			if err := bc.writeKnownBlock(block); err != nil {
				return it.index, err
			}
			stats.processed++

			// We can assume that logs are empty here, since the only way for consecutive
			// Clique blocks to have the same state is if there are no transactions.
			lastCanon = block
			continue
		}
		// Retrieve the parent block and it's state to execute on top
		start := time.Now()

		parent := it.previous()
		if parent == nil {
			parent = bc.GetHeader(block.ParentHash(), block.NumberU64()-1)
		}
		statedb, err := state.New(parent.Root, bc.stateCache, bc.snaps)
		if err != nil {
			return it.index, err
		}
		// If we have a followup block, run that against the current state to pre-cache
		// transactions and probabilistically some of the account/storage trie nodes.
		var followupInterrupt uint32
		if !bc.cacheConfig.TrieCleanNoPrefetch {
			if followup, err := it.peek(); followup != nil && err == nil {
				throwaway, _ := state.New(parent.Root, bc.stateCache, bc.snaps)
				go func(start time.Time, followup *types.Block, throwaway *state.StateDB, interrupt *uint32) {
					bc.prefetcher.Prefetch(followup, throwaway, bc.vmConfig, &followupInterrupt)

					blockPrefetchExecuteTimer.Update(time.Since(start))
					if atomic.LoadUint32(interrupt) == 1 {
						blockPrefetchInterruptMeter.Mark(1)
					}
				}(time.Now(), followup, throwaway, &followupInterrupt)
			}
		}
		// Process block using the parent state as reference point
		substart := time.Now()
		receipts, logs, usedGas, err := bc.processor.Process(block, statedb, bc.vmConfig)
		if err != nil {
			bc.reportBlock(block, receipts, err)
			atomic.StoreUint32(&followupInterrupt, 1)
			return it.index, err
		}
		// Update the metrics touched during block processing
		accountReadTimer.Update(statedb.AccountReads)                 // Account reads are complete, we can mark them
		storageReadTimer.Update(statedb.StorageReads)                 // Storage reads are complete, we can mark them
		accountUpdateTimer.Update(statedb.AccountUpdates)             // Account updates are complete, we can mark them
		storageUpdateTimer.Update(statedb.StorageUpdates)             // Storage updates are complete, we can mark them
		snapshotAccountReadTimer.Update(statedb.SnapshotAccountReads) // Account reads are complete, we can mark them
		snapshotStorageReadTimer.Update(statedb.SnapshotStorageReads) // Storage reads are complete, we can mark them

		triehash := statedb.AccountHashes + statedb.StorageHashes // Save to not double count in validation
		trieproc := statedb.SnapshotAccountReads + statedb.AccountReads + statedb.AccountUpdates
		trieproc += statedb.SnapshotStorageReads + statedb.StorageReads + statedb.StorageUpdates

		blockExecutionTimer.Update(time.Since(substart) - trieproc - triehash)

		// Validate the state using the default validator
		substart = time.Now()
		if err := bc.validator.ValidateState(block, statedb, receipts, usedGas); err != nil {
			bc.reportBlock(block, receipts, err)
			atomic.StoreUint32(&followupInterrupt, 1)
			return it.index, err
		}
		proctime := time.Since(start)

		// Update the metrics touched during block validation
		accountHashTimer.Update(statedb.AccountHashes) // Account hashes are complete, we can mark them
		storageHashTimer.Update(statedb.StorageHashes) // Storage hashes are complete, we can mark them

		blockValidationTimer.Update(time.Since(substart) - (statedb.AccountHashes + statedb.StorageHashes - triehash))

		// Write the block to the chain and get the status.
		substart = time.Now()
		status, err := bc.writeBlockWithState(block, receipts, logs, statedb, false)
		atomic.StoreUint32(&followupInterrupt, 1)
		if err != nil {
			return it.index, err
		}

		// Update the metrics touched during block commit
		accountCommitTimer.Update(statedb.AccountCommits)   // Account commits are complete, we can mark them
		storageCommitTimer.Update(statedb.StorageCommits)   // Storage commits are complete, we can mark them
		snapshotCommitTimer.Update(statedb.SnapshotCommits) // Snapshot commits are complete, we can mark them

		blockWriteTimer.Update(time.Since(substart) - statedb.AccountCommits - statedb.StorageCommits - statedb.SnapshotCommits)
		blockInsertTimer.UpdateSince(start)

		switch status {
		case CanonStatTy:
			log.Debug("Inserted new block", "number", block.Number(), "hash", block.Hash(),
				"uncles", len(block.Uncles()), "txs", len(block.Transactions()), "gas", block.GasUsed(),
				"elapsed", common.PrettyDuration(time.Since(start)),
				"root", block.Root())

			lastCanon = block

			// Only count canonical blocks for GC processing time
			bc.gcproc += proctime

		case SideStatTy:
			log.Debug("Inserted forked block", "number", block.Number(), "hash", block.Hash(),
				"diff", block.Difficulty(), "elapsed", common.PrettyDuration(time.Since(start)),
				"txs", len(block.Transactions()), "gas", block.GasUsed(), "uncles", len(block.Uncles()),
				"root", block.Root())

		default:
			// This in theory is impossible, but lets be nice to our future selves and leave
			// a log, instead of trying to track down blocks imports that don't emit logs.
			log.Warn("Inserted block with unknown status", "number", block.Number(), "hash", block.Hash(),
				"diff", block.Difficulty(), "elapsed", common.PrettyDuration(time.Since(start)),
				"txs", len(block.Transactions()), "gas", block.GasUsed(), "uncles", len(block.Uncles()),
				"root", block.Root())
		}
		stats.processed++
		stats.usedGas += usedGas

		dirty, _ := bc.stateCache.TrieDB().Size()
		stats.report(chain, it.index, dirty)
	}
	// Any blocks remaining here? The only ones we care about are the future ones
	if block != nil && errors.Is(err, consensus.ErrFutureBlock) {
		// Original Code:
		// if err := bc.addFutureBlock(block); err != nil {
		// 	return it.index, err
		// }
		// block, err = it.next()

		// for ; block != nil && errors.Is(err, consensus.ErrUnknownAncestor); block, err = it.next() {
		// 	if err := bc.addFutureBlock(block); err != nil {
		// 		return it.index, err
		// 	}
		// 	stats.queued++
		// }
		return 0, errFutureBlockUnsupported
	}
	stats.ignored += it.remaining()

	return it.index, err
}

// Original Code:
// // insertSideChain is called when an import batch hits upon a pruned ancestor
// // error, which happens when a sidechain with a sufficiently old fork-block is
// // found.
// //
// // The method writes all (header-and-body-valid) blocks to disk, then tries to
// // switch over to the new chain if the TD exceeded the current chain.
// func (bc *BlockChain) insertSideChain(block *types.Block, it *insertIterator) (int, error) {
// 	var (
// 		externTd *big.Int
// 		current  = bc.CurrentBlock()
// 	)
// 	// The first sidechain block error is already verified to be ErrPrunedAncestor.
// 	// Since we don't import them here, we expect ErrUnknownAncestor for the remaining
// 	// ones. Any other errors means that the block is invalid, and should not be written
// 	// to disk.
// 	err := consensus.ErrPrunedAncestor
// 	for ; block != nil && errors.Is(err, consensus.ErrPrunedAncestor); block, err = it.next() {
// 		// Check the canonical state root for that number
// 		if number := block.NumberU64(); current.NumberU64() >= number {
// 			canonical := bc.GetBlockByNumber(number)
// 			if canonical != nil && canonical.Hash() == block.Hash() {
// 				// Not a sidechain block, this is a re-import of a canon block which has it's state pruned
//
// 				// Collect the TD of the block. Since we know it's a canon one,
// 				// we can get it directly, and not (like further below) use
// 				// the parent and then add the block on top
// 				externTd = bc.GetTd(block.Hash(), block.NumberU64())
// 				continue
// 			}
// 			if canonical != nil && canonical.Root() == block.Root() {
// 				// This is most likely a shadow-state attack. When a fork is imported into the
// 				// database, and it eventually reaches a block height which is not pruned, we
// 				// just found that the state already exist! This means that the sidechain block
// 				// refers to a state which already exists in our canon chain.
// 				//
// 				// If left unchecked, we would now proceed importing the blocks, without actually
// 				// having verified the state of the previous blocks.
// 				log.Warn("Sidechain ghost-state attack detected", "number", block.NumberU64(), "sideroot", block.Root(), "canonroot", canonical.Root())
//
// 				// If someone legitimately side-mines blocks, they would still be imported as usual. However,
// 				// we cannot risk writing unverified blocks to disk when they obviously target the pruning
// 				// mechanism.
// 				return it.index, errors.New("sidechain ghost-state attack")
// 			}
// 		}
// 		if externTd == nil {
// 			externTd = bc.GetTd(block.ParentHash(), block.NumberU64()-1)
// 		}
// 		externTd = new(big.Int).Add(externTd, block.Difficulty())
//
// 		if !bc.HasBlock(block.Hash(), block.NumberU64()) {
// 			start := time.Now()
// 			if err := bc.writeBlockWithoutState(block, externTd); err != nil {
// 				return it.index, err
// 			}
// 			log.Debug("Injected sidechain block", "number", block.Number(), "hash", block.Hash(),
// 				"diff", block.Difficulty(), "elapsed", common.PrettyDuration(time.Since(start)),
// 				"txs", len(block.Transactions()), "gas", block.GasUsed(), "uncles", len(block.Uncles()),
// 				"root", block.Root())
// 		}
// 	}
// 	// At this point, we've written all sidechain blocks to database. Loop ended
// 	// either on some other error or all were processed. If there was some other
// 	// error, we can ignore the rest of those blocks.
// 	//
// 	// If the externTd was larger than our local TD, we now need to reimport the previous
// 	// blocks to regenerate the required state
// 	localTd := bc.GetTd(current.Hash(), current.NumberU64())
// 	if localTd.Cmp(externTd) > 0 {
// 		log.Info("Sidechain written to disk", "start", it.first().NumberU64(), "end", it.previous().Number, "sidetd", externTd, "localtd", localTd)
// 		return it.index, err
// 	}
// 	// Gather all the sidechain hashes (full blocks may be memory heavy)
// 	var (
// 		hashes  []common.Hash
// 		numbers []uint64
// 	)
// 	parent := it.previous()
// 	for parent != nil && !bc.HasState(parent.Root) {
// 		hashes = append(hashes, parent.Hash())
// 		numbers = append(numbers, parent.Number.Uint64())
//
// 		parent = bc.GetHeader(parent.ParentHash, parent.Number.Uint64()-1)
// 	}
// 	if parent == nil {
// 		return it.index, errors.New("missing parent")
// 	}
// 	// Import all the pruned blocks to make the state available
// 	var (
// 		blocks []*types.Block
// 		memory common.StorageSize
// 	)
// 	for i := len(hashes) - 1; i >= 0; i-- {
// 		// Append the next block to our batch
// 		block := bc.GetBlock(hashes[i], numbers[i])
//
// 		blocks = append(blocks, block)
// 		memory += block.Size()
//
// 		// If memory use grew too large, import and continue. Sadly we need to discard
// 		// all raised events and logs from notifications since we're too heavy on the
// 		// memory here.
// 		if len(blocks) >= 2048 || memory > 64*1024*1024 {
// 			log.Info("Importing heavy sidechain segment", "blocks", len(blocks), "start", blocks[0].NumberU64(), "end", block.NumberU64())
// 			if _, err := bc.insertChain(blocks, false); err != nil {
// 				return 0, err
// 			}
// 			blocks, memory = blocks[:0], 0
//
// 			// If the chain is terminating, stop processing blocks
// 			if bc.insertStopped() {
// 				log.Debug("Abort during blocks processing")
// 				return 0, nil
// 			}
// 		}
// 	}
// 	if len(blocks) > 0 {
// 		log.Info("Importing sidechain segment", "start", blocks[0].NumberU64(), "end", blocks[len(blocks)-1].NumberU64())
// 		return bc.insertChain(blocks, false)
// 	}
// 	return 0, nil
// }

// reorg takes two blocks, an old chain and a new chain and will reconstruct the
// blocks and inserts them to be part of the new canonical chain and accumulates
// potential missing transactions and post an event about them.
func (bc *BlockChain) reorg(oldBlock, newBlock *types.Block) error {
	// We must have populated lastAccepted before attempting a reorg
	// to ensure we don't orphan accepted blocks.
	if bc.lastAccepted == nil {
		return errors.New("cannot perform reorg if lastAccepted is nil")
	}

	var (
		newChain    types.Blocks
		oldChain    types.Blocks
		commonBlock *types.Block

		deletedTxs types.Transactions
		addedTxs   types.Transactions

		deletedLogs [][]*types.Log
		rebirthLogs [][]*types.Log

		// collectLogs collects the logs that were generated or removed during
		// the processing of the block that corresponds with the given hash.
		// These logs are later announced as deleted or reborn
		collectLogs = func(hash common.Hash, removed bool) {
			number := bc.hc.GetBlockNumber(hash)
			if number == nil {
				return
			}
			receipts := rawdb.ReadReceipts(bc.db, hash, *number, bc.chainConfig)

			var logs []*types.Log
			for _, receipt := range receipts {
				for _, log := range receipt.Logs {
					l := *log
					if removed {
						l.Removed = true
					}
					logs = append(logs, &l)
				}
			}
			if len(logs) > 0 {
				if removed {
					deletedLogs = append(deletedLogs, logs)
				} else {
					rebirthLogs = append(rebirthLogs, logs)
				}
			}
		}
		// mergeLogs returns a merged log slice with specified sort order.
		mergeLogs = func(logs [][]*types.Log, reverse bool) []*types.Log {
			var ret []*types.Log
			if reverse {
				for i := len(logs) - 1; i >= 0; i-- {
					ret = append(ret, logs[i]...)
				}
			} else {
				for i := 0; i < len(logs); i++ {
					ret = append(ret, logs[i]...)
				}
			}
			return ret
		}
	)
	// Reduce the longer chain to the same number as the shorter one
	if oldBlock.NumberU64() > newBlock.NumberU64() {
		// Old chain is longer, gather all transactions and logs as deleted ones
		for ; oldBlock != nil && oldBlock.NumberU64() != newBlock.NumberU64(); oldBlock = bc.GetBlock(oldBlock.ParentHash(), oldBlock.NumberU64()-1) {
			oldChain = append(oldChain, oldBlock)
			deletedTxs = append(deletedTxs, oldBlock.Transactions()...)
			collectLogs(oldBlock.Hash(), true)
		}
	} else {
		// New chain is longer, stash all blocks away for subsequent insertion
		for ; newBlock != nil && newBlock.NumberU64() != oldBlock.NumberU64(); newBlock = bc.GetBlock(newBlock.ParentHash(), newBlock.NumberU64()-1) {
			newChain = append(newChain, newBlock)
		}
	}
	if oldBlock == nil {
		return fmt.Errorf("invalid old chain")
	}
	if newBlock == nil {
		return fmt.Errorf("invalid new chain")
	}
	// Both sides of the reorg are at the same number, reduce both until the common
	// ancestor is found
	for {
		// If the common ancestor was found, bail out
		if oldBlock.Hash() == newBlock.Hash() {
			commonBlock = oldBlock
			break
		}
		// Remove an old block as well as stash away a new block
		oldChain = append(oldChain, oldBlock)
		deletedTxs = append(deletedTxs, oldBlock.Transactions()...)
		collectLogs(oldBlock.Hash(), true)

		newChain = append(newChain, newBlock)

		// Step back with both chains
		oldBlock = bc.GetBlock(oldBlock.ParentHash(), oldBlock.NumberU64()-1)
		if oldBlock == nil {
			return fmt.Errorf("invalid old chain")
		}
		newBlock = bc.GetBlock(newBlock.ParentHash(), newBlock.NumberU64()-1)
		if newBlock == nil {
			return fmt.Errorf("invalid new chain")
		}
	}

	// If the commonBlock is less than the last accepted height, we return an error
	// because performing a reorg would mean removing an accepted block from the
	// canonical chain.
	if commonBlock.NumberU64() < bc.lastAccepted.NumberU64() {
		return errors.New("cannot orphan finalized block")
	}

	// Ensure the user sees large reorgs
	if len(oldChain) > 0 && len(newChain) > 0 {
		logFn := log.Info
		msg := "Chain reorg detected"
		if len(oldChain) > 63 {
			msg = "Large chain reorg detected"
			logFn = log.Warn
		}
		logFn(msg, "number", commonBlock.Number(), "hash", commonBlock.Hash(),
			"drop", len(oldChain), "dropfrom", oldChain[0].Hash(), "add", len(newChain), "addfrom", newChain[0].Hash())
		blockReorgAddMeter.Mark(int64(len(newChain)))
		blockReorgDropMeter.Mark(int64(len(oldChain)))
		blockReorgMeter.Mark(1)
	} else {
		log.Error("Impossible reorg, please file an issue", "oldnum", oldBlock.Number(), "oldhash", oldBlock.Hash(), "newnum", newBlock.Number(), "newhash", newBlock.Hash())
	}
	// Insert the new chain(except the head block(reverse order)),
	// taking care of the proper incremental order.
	for i := len(newChain) - 1; i >= 1; i-- {
		// Insert the block in the canonical way, re-writing history
		bc.writeHeadBlock(newChain[i])

		// Collect reborn logs due to chain reorg
		collectLogs(newChain[i].Hash(), false)

		// Collect the new added transactions.
		addedTxs = append(addedTxs, newChain[i].Transactions()...)
	}
	// Delete useless indexes right now which includes the non-canonical
	// transaction indexes, canonical chain indexes which above the head.
	indexesBatch := bc.db.NewBatch()
	for _, tx := range types.TxDifference(deletedTxs, addedTxs) {
		rawdb.DeleteTxLookupEntry(indexesBatch, tx.Hash())
	}
	// Delete any canonical number assignments above the new head
	number := bc.CurrentBlock().NumberU64()
	for i := number + 1; ; i++ {
		hash := rawdb.ReadCanonicalHash(bc.db, i)
		if hash == (common.Hash{}) {
			break
		}
		rawdb.DeleteCanonicalHash(indexesBatch, i)
	}
	if err := indexesBatch.Write(); err != nil {
		log.Crit("Failed to delete useless indexes", "err", err)
	}
	// If any logs need to be fired, do it now. In theory we could avoid creating
	// this goroutine if there are no events to fire, but realistcally that only
	// ever happens if we're reorging empty blocks, which will only happen on idle
	// networks where performance is not an issue either way.
	if len(deletedLogs) > 0 {
		bc.rmLogsFeed.Send(RemovedLogsEvent{mergeLogs(deletedLogs, true)})
	}
	if len(rebirthLogs) > 0 {
		bc.logsFeed.Send(mergeLogs(rebirthLogs, false))
	}
	if len(oldChain) > 0 {
		for i := len(oldChain) - 1; i >= 0; i-- {
			bc.chainSideFeed.Send(ChainSideEvent{Block: oldChain[i]})
		}
	}
	return nil
}

// update has been removed since there is no need for a concept of future blocks
// in the context of coreth.
// Original Code:
// func (bc *BlockChain) update() {
// 	futureTimer := time.NewTicker(5 * time.Second)
// 	defer futureTimer.Stop()
// 	for {
// 		select {
// 		case <-futureTimer.C:
// 			bc.procFutureBlocks()
// 		case <-bc.quit:
// 			return
// 		}
// 	}
// }

// maintainTxIndex is responsible for the construction and deletion of the
// transaction index.
//
// User can use flag `txlookuplimit` to specify a "recentness" block, below
// which ancient tx indices get deleted. If `txlookuplimit` is 0, it means
// all tx indices will be reserved.
//
// The user can adjust the txlookuplimit value for each launch after fast
// sync, Geth will automatically construct the missing indices and delete
// the extra indices.
func (bc *BlockChain) maintainTxIndex() {
	// Original code:
	// // Before starting the actual maintenance, we need to handle a special case,
	// // where user might init Geth with an external ancient database. If so, we
	// // need to reindex all necessary transactions before starting to process any
	// // pruning requests.
	// if ancients > 0 {
	// 	var from = uint64(0)
	// 	if bc.txLookupLimit != 0 && ancients > bc.txLookupLimit {
	// 		from = ancients - bc.txLookupLimit
	// 	}
	// 	rawdb.IndexTransactions(bc.db, from, ancients)
	// }
	// indexBlocks reindexes or unindexes transactions depending on user configuration
	indexBlocks := func(tail *uint64, head uint64, done chan struct{}) {
		defer func() { done <- struct{}{} }()

		// If the user just upgraded Geth to a new version which supports transaction
		// index pruning, write the new tail and remove anything older.
		if tail == nil {
			if bc.txLookupLimit == 0 || head < bc.txLookupLimit {
				// Nothing to delete, write the tail and return
				rawdb.WriteTxIndexTail(bc.db, 0)
			} else {
				// Prune all stale tx indices and record the tx index tail
				rawdb.UnindexTransactions(bc.db, 0, head-bc.txLookupLimit+1)
			}
			return
		}
		// If a previous indexing existed, make sure that we fill in any missing entries
		if bc.txLookupLimit == 0 || head < bc.txLookupLimit {
			if *tail > 0 {
				rawdb.IndexTransactions(bc.db, 0, *tail)
			}
			return
		}
		// Update the transaction index to the new chain state
		if head-bc.txLookupLimit+1 < *tail {
			// Reindex a part of missing indices and rewind index tail to HEAD-limit
			rawdb.IndexTransactions(bc.db, head-bc.txLookupLimit+1, *tail)
		} else {
			// Unindex a part of stale indices and forward index tail to HEAD-limit
			rawdb.UnindexTransactions(bc.db, *tail, head-bc.txLookupLimit+1)
		}
	}
	// Any reindexing done, start listening to chain events and moving the index window
	var (
		done   chan struct{}                  // Non-nil if background unindexing or reindexing routine is active.
		headCh = make(chan ChainHeadEvent, 1) // Buffered to avoid locking up the event feed
	)
	sub := bc.SubscribeChainHeadEvent(headCh)
	if sub == nil {
		return
	}
	defer sub.Unsubscribe()

	for {
		select {
		case head := <-headCh:
			if done == nil {
				done = make(chan struct{})
				go indexBlocks(rawdb.ReadTxIndexTail(bc.db), head.Block.NumberU64(), done)
			}
		case <-done:
			done = nil
		case <-bc.quit:
			return
		}
	}
}

// BadBlocks returns a list of the last 'bad blocks' that the client has seen on the network
func (bc *BlockChain) BadBlocks() []*types.Block {
	blocks := make([]*types.Block, 0, bc.badBlocks.Len())
	for _, hash := range bc.badBlocks.Keys() {
		if blk, exist := bc.badBlocks.Peek(hash); exist {
			block := blk.(*types.Block)
			blocks = append(blocks, block)
		}
	}
	return blocks
}

// addBadBlock adds a bad block to the bad-block LRU cache
func (bc *BlockChain) addBadBlock(block *types.Block) {
	bc.badBlocks.Add(block.Hash(), block)
}

// reportBlock logs a bad block error.
func (bc *BlockChain) reportBlock(block *types.Block, receipts types.Receipts, err error) {
	bc.addBadBlock(block)

	var receiptString string
	for i, receipt := range receipts {
		receiptString += fmt.Sprintf("\t %d: cumulative: %v gas: %v contract: %v status: %v tx: %v logs: %v bloom: %x state: %x\n",
			i, receipt.CumulativeGasUsed, receipt.GasUsed, receipt.ContractAddress.Hex(),
			receipt.Status, receipt.TxHash.Hex(), receipt.Logs, receipt.Bloom, receipt.PostState)
	}
	log.Error(fmt.Sprintf(`
########## BAD BLOCK #########
Chain config: %v

Number: %v
Hash: 0x%x
%v

Error: %v
##############################
`, bc.chainConfig, block.Number(), block.Hash(), receiptString, err))
}

// Original Code:
// // InsertHeaderChain attempts to insert the given header chain in to the local
// // chain, possibly creating a reorg. If an error is returned, it will return the
// // index number of the failing header as well an error describing what went wrong.
// //
// // The verify parameter can be used to fine tune whether nonce verification
// // should be done or not. The reason behind the optional check is because some
// // of the header retrieval mechanisms already need to verify nonces, as well as
// // because nonces can be verified sparsely, not needing to check each.
// func (bc *BlockChain) InsertHeaderChain(chain []*types.Header, checkFreq int) (int, error) {
// 	start := time.Now()
// 	if i, err := bc.hc.ValidateHeaderChain(chain, checkFreq); err != nil {
// 		return i, err
// 	}
//
// 	// Make sure only one thread manipulates the chain at once
// 	bc.chainmu.Lock()
// 	defer bc.chainmu.Unlock()
//
// 	bc.wg.Add(1)
// 	defer bc.wg.Done()
//
// 	whFunc := func(header *types.Header) error {
// 		_, err := bc.hc.WriteHeader(header)
// 		return err
// 	}
// 	return bc.hc.InsertHeaderChain(chain, whFunc, start)
// }

// CurrentHeader retrieves the current head header of the canonical chain. The
// header is retrieved from the HeaderChain's internal cache.
func (bc *BlockChain) CurrentHeader() *types.Header {
	return bc.hc.CurrentHeader()
}

// GetTd retrieves a block's total difficulty in the canonical chain from the
// database by hash and number, caching it if found.
func (bc *BlockChain) GetTd(hash common.Hash, number uint64) *big.Int {
	return bc.hc.GetTd(hash, number)
}

// GetTdByHash retrieves a block's total difficulty in the canonical chain from the
// database by hash, caching it if found.
func (bc *BlockChain) GetTdByHash(hash common.Hash) *big.Int {
	return bc.hc.GetTdByHash(hash)
}

// GetHeader retrieves a block header from the database by hash and number,
// caching it if found.
func (bc *BlockChain) GetHeader(hash common.Hash, number uint64) *types.Header {
	return bc.hc.GetHeader(hash, number)
}

// GetHeaderByHash retrieves a block header from the database by hash, caching it if
// found.
func (bc *BlockChain) GetHeaderByHash(hash common.Hash) *types.Header {
	return bc.hc.GetHeaderByHash(hash)
}

// HasHeader checks if a block header is present in the database or not, caching
// it if present.
func (bc *BlockChain) HasHeader(hash common.Hash, number uint64) bool {
	return bc.hc.HasHeader(hash, number)
}

// GetCanonicalHash returns the canonical hash for a given block number
func (bc *BlockChain) GetCanonicalHash(number uint64) common.Hash {
	return bc.hc.GetCanonicalHash(number)
}

// Original code:
// // GetBlockHashesFromHash retrieves a number of block hashes starting at a given
// // hash, fetching towards the genesis block.
// func (bc *BlockChain) GetBlockHashesFromHash(hash common.Hash, max uint64) []common.Hash {
// 	return bc.hc.GetBlockHashesFromHash(hash, max)
// }

// Original code:
// // GetAncestor retrieves the Nth ancestor of a given block. It assumes that either the given block or
// // a close ancestor of it is canonical. maxNonCanonical points to a downwards counter limiting the
// // number of blocks to be individually checked before we reach the canonical chain.
// //
// // Note: ancestor == 0 returns the same block, 1 returns its parent and so on.
// func (bc *BlockChain) GetAncestor(hash common.Hash, number, ancestor uint64, maxNonCanonical *uint64) (common.Hash, uint64) {
// 	return bc.hc.GetAncestor(hash, number, ancestor, maxNonCanonical)
// }

// GetHeaderByNumber retrieves a block header from the database by number,
// caching it (associated with its hash) if found.
func (bc *BlockChain) GetHeaderByNumber(number uint64) *types.Header {
	return bc.hc.GetHeaderByNumber(number)
}

// GetTransactionLookup retrieves the lookup associate with the given transaction
// hash from the cache or database.
func (bc *BlockChain) GetTransactionLookup(hash common.Hash) *rawdb.LegacyTxLookupEntry {
	// Short circuit if the txlookup already in the cache, retrieve otherwise
	if lookup, exist := bc.txLookupCache.Get(hash); exist {
		return lookup.(*rawdb.LegacyTxLookupEntry)
	}
	tx, blockHash, blockNumber, txIndex := rawdb.ReadTransaction(bc.db, hash)
	if tx == nil {
		return nil
	}
	lookup := &rawdb.LegacyTxLookupEntry{BlockHash: blockHash, BlockIndex: blockNumber, Index: txIndex}
	bc.txLookupCache.Add(hash, lookup)
	return lookup
}

// Config retrieves the chain's fork configuration.
func (bc *BlockChain) Config() *params.ChainConfig { return bc.chainConfig }

// Engine retrieves the blockchain's consensus engine.
func (bc *BlockChain) Engine() consensus.Engine { return bc.engine }

// SubscribeRemovedLogsEvent registers a subscription of RemovedLogsEvent.
func (bc *BlockChain) SubscribeRemovedLogsEvent(ch chan<- RemovedLogsEvent) event.Subscription {
	return bc.scope.Track(bc.rmLogsFeed.Subscribe(ch))
}

// SubscribeChainEvent registers a subscription of ChainEvent.
func (bc *BlockChain) SubscribeChainEvent(ch chan<- ChainEvent) event.Subscription {
	return bc.scope.Track(bc.chainFeed.Subscribe(ch))
}

// SubscribeChainAcceptedEvent registers a subscription of ChainEvent.
func (bc *BlockChain) SubscribeChainAcceptedEvent(ch chan<- ChainEvent) event.Subscription {
	return bc.scope.Track(bc.chainAcceptedFeed.Subscribe(ch))
}

// SubscribeChainHeadEvent registers a subscription of ChainHeadEvent.
func (bc *BlockChain) SubscribeChainHeadEvent(ch chan<- ChainHeadEvent) event.Subscription {
	return bc.scope.Track(bc.chainHeadFeed.Subscribe(ch))
}

// SubscribeChainSideEvent registers a subscription of ChainSideEvent.
func (bc *BlockChain) SubscribeChainSideEvent(ch chan<- ChainSideEvent) event.Subscription {
	return bc.scope.Track(bc.chainSideFeed.Subscribe(ch))
}

// SubscribeLogsEvent registers a subscription of []*types.Log.
func (bc *BlockChain) SubscribeLogsEvent(ch chan<- []*types.Log) event.Subscription {
	return bc.scope.Track(bc.logsFeed.Subscribe(ch))
}

// SubscribeAcceptedLogsEvent registers a subscription of accepted []*types.Log.
func (bc *BlockChain) SubscribeAcceptedLogsEvent(ch chan<- []*types.Log) event.Subscription {
	return bc.scope.Track(bc.logsAcceptedFeed.Subscribe(ch))
}

// SubscribeBlockProcessingEvent registers a subscription of bool where true means
// block processing has started while false means it has stopped.
func (bc *BlockChain) SubscribeBlockProcessingEvent(ch chan<- bool) event.Subscription {
	return bc.scope.Track(bc.blockProcFeed.Subscribe(ch))
<<<<<<< HEAD
=======
}

// SubscribeAcceptedTransactionEvent registers a subscription of accepted transactions
func (bc *BlockChain) SubscribeAcceptedTransactionEvent(ch chan<- NewTxsEvent) event.Subscription {
	return bc.scope.Track(bc.txAcceptedFeed.Subscribe(ch))
}

func (bc *BlockChain) UnlockIndexing() {
	bc.indexLock.Done()
>>>>>>> 3510fcbe
}<|MERGE_RESOLUTION|>--- conflicted
+++ resolved
@@ -2908,16 +2908,9 @@
 // block processing has started while false means it has stopped.
 func (bc *BlockChain) SubscribeBlockProcessingEvent(ch chan<- bool) event.Subscription {
 	return bc.scope.Track(bc.blockProcFeed.Subscribe(ch))
-<<<<<<< HEAD
-=======
 }
 
 // SubscribeAcceptedTransactionEvent registers a subscription of accepted transactions
 func (bc *BlockChain) SubscribeAcceptedTransactionEvent(ch chan<- NewTxsEvent) event.Subscription {
 	return bc.scope.Track(bc.txAcceptedFeed.Subscribe(ch))
-}
-
-func (bc *BlockChain) UnlockIndexing() {
-	bc.indexLock.Done()
->>>>>>> 3510fcbe
 }